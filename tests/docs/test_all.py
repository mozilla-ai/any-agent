--- conflicted
+++ resolved
@@ -15,14 +15,7 @@
     # Patch the evaluate_telemetry function.
     # Eventually we may want to better validate that the docs use evaluate_telemetry correctly
     with (
-<<<<<<< HEAD
-        patch(
-            "any_agent.evaluation.evaluate.evaluate_telemetry",
-            mock_evaluate,
-        ),
-=======
         patch("any_agent.evaluation.evaluate.evaluate_telemetry", mock_evaluate),
->>>>>>> d9b7d5bc
         patch("any_agent.AnyAgent.create", mock_create),
     ):
         check_md_file(fpath=fpath, memory=True)