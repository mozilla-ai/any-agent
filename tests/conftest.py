import json

import pytest
import rich.console

from any_agent.config import AgentFramework


@pytest.fixture(autouse=True)
def disable_rich_console(
    monkeypatch: pytest.MonkeyPatch,
    pytestconfig: pytest.Config,
) -> None:
    original_init = rich.console.Console.__init__

    def quiet_init(self, *args, **kwargs) -> None:  # type: ignore[no-untyped-def]
        if pytestconfig.option.capture != "no":
            kwargs["quiet"] = True
        original_init(self, *args, **kwargs)

    monkeypatch.setattr(rich.console.Console, "__init__", quiet_init)


<<<<<<< HEAD
@pytest.fixture
def llm_span():
    class LLMSpan:
        def to_json(self):
            return json.dumps(
                {
                    "name": "ChatLiteLLM",
                    "context": {
                        "trace_id": "0x69ea1b41a9bc5724381993def669c803",
                        "span_id": "0x3817abcfb97cc40c",
                        "trace_state": "[]",
                    },
                    "kind": "SpanKind.INTERNAL",
                    "parent_id": "0x68ff5f13e03ac3fd",
                    "start_time": "2025-04-14T10:26:31.383147Z",
                    "end_time": "2025-04-14T10:26:32.563750Z",
                    "status": {"status_code": "OK"},
                    "attributes": {
                        "input.value": '{"messages": [[{"lc": 1, "type": "constructor", "id": ["langchain", "schema", "messages", "SystemMessage"], "kwargs": {"content": "Use the available tools to find the answer", "type": "system"}}, {"lc": 1, "type": "constructor", "id": ["langchain", "schema", "messages", "HumanMessage"], "kwargs": {"content": "Which agent framework is the best?", "type": "human", "id": "2aaf3de6-edf7-4cfa-9483-da348a6749da"}}]]}',
                        "input.mime_type": "application/json",
                        "output.value": '{"generations": [[{"text": "", "generation_info": {"finish_reason": "tool_calls"}, "type": "ChatGeneration", "message": {"lc": 1, "type": "constructor", "id": ["langchain", "schema", "messages", "AIMessage"], "kwargs": {"content": "", "additional_kwargs": {"tool_calls": [{"lc": 1, "type": "not_implemented", "id": ["litellm", "types", "utils", "ChatCompletionMessageToolCall"], "repr": "ChatCompletionMessageToolCall(function=Function(arguments=\'{\\"query\\":\\"best agent frameworks 2023\\"}\', name=\'search_web\'), id=\'call_hYPpXiyNNLiRRytLlJdNFpGN\', type=\'function\')"}]}, "response_metadata": {"token_usage": {"lc": 1, "type": "not_implemented", "id": ["litellm", "types", "utils", "Usage"], "repr": "Usage(completion_tokens=20, prompt_tokens=145, total_tokens=165, completion_tokens_details=CompletionTokensDetailsWrapper(accepted_prediction_tokens=0, audio_tokens=0, reasoning_tokens=0, rejected_prediction_tokens=0, text_tokens=None), prompt_tokens_details=PromptTokensDetailsWrapper(audio_tokens=0, cached_tokens=0, text_tokens=None, image_tokens=None))"}, "model": "gpt-4o-mini", "finish_reason": "tool_calls", "model_name": "gpt-4o-mini"}, "type": "ai", "id": "run-984943f2-6546-47fc-9b1d-81714109e374-0", "tool_calls": [{"name": "search_web", "args": {"query": "best agent frameworks 2023"}, "id": "call_hYPpXiyNNLiRRytLlJdNFpGN", "type": "tool_call"}], "usage_metadata": {"input_tokens": 145, "output_tokens": 20, "total_tokens": 165}, "invalid_tool_calls": []}}}]], "llm_output": {"token_usage": {"completion_tokens": 20, "prompt_tokens": 145, "total_tokens": 165, "completion_tokens_details": {"accepted_prediction_tokens": 0, "audio_tokens": 0, "reasoning_tokens": 0, "rejected_prediction_tokens": 0}, "prompt_tokens_details": {"audio_tokens": 0, "cached_tokens": 0}}, "model": "gpt-4o-mini"}, "run": null, "type": "LLMResult"}',
                        "output.mime_type": "application/json",
                        "llm.input_messages.0.message.role": "system",
                        "llm.input_messages.0.message.content": "Use the available tools to find the answer",
                        "llm.input_messages.1.message.role": "user",
                        "llm.input_messages.1.message.content": "Which agent framework is the best?",
                        "llm.output_messages.0.message.role": "assistant",
                        "llm.invocation_parameters": '{"model": "gpt-4o-mini", "temperature": null, "top_p": null, "top_k": null, "n": null, "_type": "litellm-chat", "stop": null, "tools": [{"type": "function", "function": {"name": "search_web", "description": "Performs a duckduckgo web search based on your query (think a Google search) then returns the top search results.\\n\\n    Args:\\n        query (str): The search query to perform.\\n\\n    Returns:\\n        The top search results.", "parameters": {"properties": {"query": {"type": "string"}}, "required": ["query"], "type": "object"}}}, {"type": "function", "function": {"name": "visit_webpage", "description": "Visits a webpage at the given url and reads its content as a markdown string. Use this to browse webpages.\\n\\n    Args:\\n        url: The url of the webpage to visit.", "parameters": {"properties": {"url": {"type": "string"}}, "required": ["url"], "type": "object"}}}], "tool_choice": null}',
                        "llm.model_name": "gpt-4o-mini",
                        "llm.token_count.prompt": 145,
                        "llm.token_count.completion": 20,
                        "llm.token_count.total": 165,
                        "metadata": '{"langgraph_step": 1, "langgraph_node": "agent", "langgraph_triggers": ["branch:to:agent", "start:agent", "tools"], "langgraph_path": ["__pregel_pull", "agent"], "langgraph_checkpoint_ns": "agent:b43d5300-228d-6e29-4b2f-7994f7924340", "checkpoint_ns": "agent:b43d5300-228d-6e29-4b2f-7994f7924340", "ls_provider": "litellm", "ls_model_type": "chat", "ls_model_name": "gpt-4o-mini"}',
                        "openinference.span.kind": "LLM",
                    },
                    "events": [],
                    "links": [],
                    "resource": {
                        "attributes": {
                            "telemetry.sdk.language": "python",
                            "telemetry.sdk.name": "opentelemetry",
                            "telemetry.sdk.version": "1.32.0",
                            "service.name": "unknown_service",
                        },
                        "schema_url": "",
                    },
                }
            )

    return LLMSpan()
=======
@pytest.fixture(params=list(AgentFramework), ids=lambda x: x.name)
def agent_framework(request: pytest.FixtureRequest) -> AgentFramework:
    return request.param  # type: ignore[no-any-return]
>>>>>>> f283aba8
<|MERGE_RESOLUTION|>--- conflicted
+++ resolved
@@ -21,7 +21,6 @@
     monkeypatch.setattr(rich.console.Console, "__init__", quiet_init)
 
 
-<<<<<<< HEAD
 @pytest.fixture
 def llm_span():
     class LLMSpan:
@@ -72,8 +71,7 @@
             )
 
     return LLMSpan()
-=======
+
 @pytest.fixture(params=list(AgentFramework), ids=lambda x: x.name)
 def agent_framework(request: pytest.FixtureRequest) -> AgentFramework:
-    return request.param  # type: ignore[no-any-return]
->>>>>>> f283aba8
+    return request.param  # type: ignore[no-any-return]