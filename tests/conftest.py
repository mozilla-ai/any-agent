--- conflicted
+++ resolved
@@ -1,9 +1,10 @@
+import sys
+
 import pytest
 import rich.console
 
 
-<<<<<<< HEAD
-@pytest.fixture(scope="function")
+@pytest.fixture
 def refresh_tools() -> None:
     """Smolagents tool wrapping hacks the original function signature
     of the tool that you pass.
@@ -20,8 +21,6 @@
         del sys.modules[module]
 
 
-=======
->>>>>>> d9b7d5bc
 @pytest.fixture(autouse=True)
 def disable_rich_console(
     monkeypatch: pytest.MonkeyPatch,
