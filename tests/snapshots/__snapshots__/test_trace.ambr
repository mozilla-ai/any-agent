# serializer version: 1
# name: test_agent_trace_snapshot[AGNO_trace].108902541457532109499390947560805061053
  dict({
    'final_output': dict({
    }),
    'spans': list([
      dict({
        'attributes': dict({
          'gen_ai.input.messages': '[{"role": "system", "content": "<instructions>\\nUse the available tools to answer.\\n</instructions>\\n\\nProvide your output as a JSON containing the following fields:\\n<json_fields>\\n[\\"steps\\"]\\n</json_fields>\\n\\nHere are the properties for each field:\\n<json_field_properties>\\n{\\n  \\"steps\\": {\\n    \\"items\\": {\\n      \\"$ref\\": \\"#/$defs/Step\\"\\n    },\\n    \\"type\\": \\"array\\"\\n  },\\n  \\"$defs\\": {\\n    \\"Step\\": {\\n      \\"number\\": {\\n        \\"type\\": \\"integer\\"\\n      },\\n      \\"description\\": {\\n        \\"type\\": \\"string\\"\\n      }\\n    }\\n  }\\n}\\n</json_field_properties>\\nStart your response with `{` and end it with `}`.\\nYour output will be passed to json.loads() to convert it to a Python object.\\nMake sure it only contains valid JSON."}, {"role": "user", "content": "Find what year it is in the America/New_York timezone and write the value (single number) to a file. Finally, return a list of the steps you have taken."}]',
          'gen_ai.operation.name': 'call_llm',
          'gen_ai.output': '[{"tool.name": "get_current_time", "tool.args": "{\\"timezone\\":\\"America/New_York\\"}"}]',
          'gen_ai.output.type': 'json',
          'gen_ai.request.model': 'mistral/mistral-medium-latest',
          'gen_ai.usage.input_tokens': 175,
          'gen_ai.usage.output_tokens': 18,
        }),
        'context': dict({
          'is_remote': False,
          'span_id': 14557996762650908708,
          'trace_flags': dict({
            'value': 0,
          }),
          'trace_id': 108902541457532109499390947560805061053,
          'trace_state': dict({
            'entries': dict({
            }),
          }),
        }),
        'end_time': 1751542417198111849,
        'events': list([
        ]),
        'kind': <SpanKind.INTERNAL: 'internal'>,
        'links': list([
        ]),
        'name': 'call_llm mistral/mistral-medium-latest',
        'parent': dict({
          'is_remote': False,
          'span_id': 15185287192202592430,
          'trace_flags': dict({
            'value': 0,
          }),
          'trace_id': 108902541457532109499390947560805061053,
          'trace_state': dict({
            'entries': dict({
            }),
          }),
        }),
        'resource': dict({
          'attributes': dict({
            'service.name': 'unknown_service',
            'telemetry.sdk.language': 'python',
            'telemetry.sdk.name': 'opentelemetry',
            'telemetry.sdk.version': '1.34.1',
          }),
          'schema_url': '',
        }),
        'start_time': 1751542416696707667,
        'status': dict({
          'description': None,
          'status_code': <StatusCode.OK: 'ok'>,
        }),
      }),
      dict({
        'attributes': dict({
          'gen_ai.operation.name': 'execute_tool',
          'gen_ai.output': '''
            {
              "timezone": "America/New_York",
              "datetime": "2025-07-03T07:33:37-04:00",
              "is_dst": true
            }
          ''',
          'gen_ai.output.type': 'json',
          'gen_ai.tool.args': '{"timezone": "America/New_York"}',
          'gen_ai.tool.call.id': 'call_YoZtxKWoZjXASGShJMYV5ajQ',
          'gen_ai.tool.description': 'Get current time in a specific timezones',
          'gen_ai.tool.name': 'get_current_time',
        }),
        'context': dict({
          'is_remote': False,
          'span_id': 16261088110618092997,
          'trace_flags': dict({
            'value': 0,
          }),
          'trace_id': 108902541457532109499390947560805061053,
          'trace_state': dict({
            'entries': dict({
            }),
          }),
        }),
        'end_time': 1751542417204693775,
        'events': list([
        ]),
        'kind': <SpanKind.INTERNAL: 'internal'>,
        'links': list([
        ]),
        'name': 'execute_tool get_current_time',
        'parent': dict({
          'is_remote': False,
          'span_id': 15185287192202592430,
          'trace_flags': dict({
            'value': 0,
          }),
          'trace_id': 108902541457532109499390947560805061053,
          'trace_state': dict({
            'entries': dict({
            }),
          }),
        }),
        'resource': dict({
          'attributes': dict({
            'service.name': 'unknown_service',
            'telemetry.sdk.language': 'python',
            'telemetry.sdk.name': 'opentelemetry',
            'telemetry.sdk.version': '1.34.1',
          }),
          'schema_url': '',
        }),
        'start_time': 1751542417201072941,
        'status': dict({
          'description': None,
          'status_code': <StatusCode.OK: 'ok'>,
        }),
      }),
      dict({
        'attributes': dict({
          'gen_ai.operation.name': 'call_llm',
          'gen_ai.output': '[{"tool.name": "write_file", "tool.args": "{\\"text\\":\\"2025\\"}"}]',
          'gen_ai.output.type': 'json',
          'gen_ai.request.model': 'mistral/mistral-medium-latest',
          'gen_ai.usage.input_tokens': 243,
          'gen_ai.usage.output_tokens': 15,
        }),
        'context': dict({
          'is_remote': False,
          'span_id': 4457938337624873126,
          'trace_flags': dict({
            'value': 0,
          }),
          'trace_id': 108902541457532109499390947560805061053,
          'trace_state': dict({
            'entries': dict({
            }),
          }),
        }),
        'end_time': 1751542417722328619,
        'events': list([
        ]),
        'kind': <SpanKind.INTERNAL: 'internal'>,
        'links': list([
        ]),
        'name': 'call_llm mistral/mistral-medium-latest',
        'parent': dict({
          'is_remote': False,
          'span_id': 15185287192202592430,
          'trace_flags': dict({
            'value': 0,
          }),
          'trace_id': 108902541457532109499390947560805061053,
          'trace_state': dict({
            'entries': dict({
            }),
          }),
        }),
        'resource': dict({
          'attributes': dict({
            'service.name': 'unknown_service',
            'telemetry.sdk.language': 'python',
            'telemetry.sdk.name': 'opentelemetry',
            'telemetry.sdk.version': '1.34.1',
          }),
          'schema_url': '',
        }),
        'start_time': 1751542417206253880,
        'status': dict({
          'description': None,
          'status_code': <StatusCode.OK: 'ok'>,
        }),
      }),
      dict({
        'attributes': dict({
          'gen_ai.operation.name': 'execute_tool',
          'gen_ai.output': '{}',
          'gen_ai.output.type': 'json',
          'gen_ai.tool.args': '{"text": "2025"}',
          'gen_ai.tool.call.id': 'call_sIYSgezlBf6GYA9GYr6vIOVR',
          'gen_ai.tool.description': 'write the text to a file in the tmp_path directory',
          'gen_ai.tool.name': 'write_file',
        }),
        'context': dict({
          'is_remote': False,
          'span_id': 17372583084237038039,
          'trace_flags': dict({
            'value': 0,
          }),
          'trace_id': 108902541457532109499390947560805061053,
          'trace_state': dict({
            'entries': dict({
            }),
          }),
        }),
        'end_time': 1751542417726667348,
        'events': list([
        ]),
        'kind': <SpanKind.INTERNAL: 'internal'>,
        'links': list([
        ]),
        'name': 'execute_tool write_file',
        'parent': dict({
          'is_remote': False,
          'span_id': 15185287192202592430,
          'trace_flags': dict({
            'value': 0,
          }),
          'trace_id': 108902541457532109499390947560805061053,
          'trace_state': dict({
            'entries': dict({
            }),
          }),
        }),
        'resource': dict({
          'attributes': dict({
            'service.name': 'unknown_service',
            'telemetry.sdk.language': 'python',
            'telemetry.sdk.name': 'opentelemetry',
            'telemetry.sdk.version': '1.34.1',
          }),
          'schema_url': '',
        }),
        'start_time': 1751542417725377659,
        'status': dict({
          'description': None,
          'status_code': <StatusCode.OK: 'ok'>,
        }),
      }),
      dict({
        'attributes': dict({
          'gen_ai.operation.name': 'call_llm',
          'gen_ai.output': '''
            {
              "steps": [
                {
                  "number": 1,
                  "description": "Retrieve the current date and time in the America/New_York timezone."
                },
                {
                  "number": 2,
                  "description": "Extract the year from the retrieved date and time."
                },
                {
                  "number": 3,
                  "description": "Write the extracted year (2025) as a single number to a file."
                }
              ]
            }
          ''',
          'gen_ai.output.type': 'text',
          'gen_ai.request.model': 'mistral/mistral-medium-latest',
          'gen_ai.usage.input_tokens': 267,
          'gen_ai.usage.output_tokens': 55,
        }),
        'context': dict({
          'is_remote': False,
          'span_id': 2742421444513510831,
          'trace_flags': dict({
            'value': 0,
          }),
          'trace_id': 108902541457532109499390947560805061053,
          'trace_state': dict({
            'entries': dict({
            }),
          }),
        }),
        'end_time': 1751542419061089399,
        'events': list([
        ]),
        'kind': <SpanKind.INTERNAL: 'internal'>,
        'links': list([
        ]),
        'name': 'call_llm mistral/mistral-medium-latest',
        'parent': dict({
          'is_remote': False,
          'span_id': 15185287192202592430,
          'trace_flags': dict({
            'value': 0,
          }),
          'trace_id': 108902541457532109499390947560805061053,
          'trace_state': dict({
            'entries': dict({
            }),
          }),
        }),
        'resource': dict({
          'attributes': dict({
            'service.name': 'unknown_service',
            'telemetry.sdk.language': 'python',
            'telemetry.sdk.name': 'opentelemetry',
            'telemetry.sdk.version': '1.34.1',
          }),
          'schema_url': '',
        }),
        'start_time': 1751542417728647983,
        'status': dict({
          'description': None,
          'status_code': <StatusCode.OK: 'ok'>,
        }),
      }),
      dict({
        'attributes': dict({
          'gen_ai.agent.description': 'No description.',
          'gen_ai.agent.name': 'any_agent',
          'gen_ai.operation.name': 'invoke_agent',
          'gen_ai.request.model': 'mistral/mistral-medium-latest',
        }),
        'context': dict({
          'is_remote': False,
          'span_id': 15185287192202592430,
          'trace_flags': dict({
            'value': 0,
          }),
          'trace_id': 108902541457532109499390947560805061053,
          'trace_state': dict({
            'entries': dict({
            }),
          }),
        }),
        'end_time': 1751542419568711084,
        'events': list([
        ]),
        'kind': <SpanKind.INTERNAL: 'internal'>,
        'links': list([
        ]),
        'name': 'invoke_agent [any_agent]',
        'parent': dict({
          'is_remote': False,
          'span_id': None,
          'trace_flags': dict({
            'value': 0,
          }),
          'trace_id': None,
          'trace_state': dict({
            'entries': dict({
            }),
          }),
        }),
        'resource': dict({
          'attributes': dict({
            'service.name': 'unknown_service',
            'telemetry.sdk.language': 'python',
            'telemetry.sdk.name': 'opentelemetry',
            'telemetry.sdk.version': '1.34.1',
          }),
          'schema_url': '',
        }),
        'start_time': 1751542416692805175,
        'status': dict({
          'description': None,
          'status_code': <StatusCode.UNSET: 'unset'>,
        }),
      }),
    ]),
  })
# ---
# name: test_agent_trace_snapshot[GOOGLE_trace].164150258907307397774640275248999507752
  dict({
    'final_output': dict({
    }),
    'spans': list([
      dict({
        'attributes': dict({
          'gen_ai.input.messages': '[{"role": "system", "content": "Use the available tools to answer.You must call the final_output tool when finished.The \'answer\' argument passed to the final_output tool must be a JSON string that matches the following schema:\\n{\'$defs\': {\'Step\': {\'properties\': {\'number\': {\'title\': \'Number\', \'type\': \'integer\'}, \'description\': {\'title\': \'Description\', \'type\': \'string\'}}, \'required\': [\'number\', \'description\'], \'title\': \'Step\', \'type\': \'object\'}}, \'additionalProperties\': False, \'properties\': {\'steps\': {\'items\': {\'$ref\': \'#/$defs/Step\'}, \'title\': \'Steps\', \'type\': \'array\'}}, \'required\': [\'steps\'], \'title\': \'Steps\', \'type\': \'object\'}\\n\\nYou are an agent. Your internal name is \\"any_agent\\"."}, {"role": "user", "content": "Find what year it is in the America/New_York timezone and write the value (single number) to a file. Finally, return a list of the steps you have taken."}]',
          'gen_ai.operation.name': 'call_llm',
          'gen_ai.output': '[{"tool.name": "get_current_time", "tool.args": {"timezone": "America/New_York"}}]',
          'gen_ai.output.type': 'json',
          'gen_ai.request.model': 'mistral/mistral-medium-latest',
          'gen_ai.usage.input_tokens': 189,
          'gen_ai.usage.output_tokens': 18,
        }),
        'context': dict({
          'is_remote': False,
          'span_id': 17908327384789002758,
          'trace_flags': dict({
            'value': 0,
          }),
          'trace_id': 164150258907307397774640275248999507752,
          'trace_state': dict({
            'entries': dict({
            }),
          }),
        }),
        'end_time': 1751542377080907349,
        'events': list([
        ]),
        'kind': <SpanKind.INTERNAL: 'internal'>,
        'links': list([
        ]),
        'name': 'call_llm mistral/mistral-medium-latest',
        'parent': dict({
          'is_remote': False,
          'span_id': 17367960837458394483,
          'trace_flags': dict({
            'value': 0,
          }),
          'trace_id': 164150258907307397774640275248999507752,
          'trace_state': dict({
            'entries': dict({
            }),
          }),
        }),
        'resource': dict({
          'attributes': dict({
            'service.name': 'unknown_service',
            'telemetry.sdk.language': 'python',
            'telemetry.sdk.name': 'opentelemetry',
            'telemetry.sdk.version': '1.34.1',
          }),
          'schema_url': '',
        }),
        'start_time': 1751542375214164586,
        'status': dict({
          'description': None,
          'status_code': <StatusCode.OK: 'ok'>,
        }),
      }),
      dict({
        'attributes': dict({
          'gen_ai.operation.name': 'execute_tool',
          'gen_ai.output': '"meta=None content=[TextContent(type=\'text\', text=\'{\\\\n  \\"timezone\\": \\"America/New_York\\",\\\\n  \\"datetime\\": \\"2025-07-03T07:32:57-04:00\\",\\\\n  \\"is_dst\\": true\\\\n}\', annotations=None, meta=None)] structuredContent=None isError=False"',
          'gen_ai.output.type': 'json',
          'gen_ai.tool.args': '{"timezone": "America/New_York"}',
          'gen_ai.tool.call.id': 'call_pHcVJh9Jg6cqKu2OXmGElu34',
          'gen_ai.tool.description': 'Get current time in a specific timezones',
          'gen_ai.tool.name': 'get_current_time',
        }),
        'context': dict({
          'is_remote': False,
          'span_id': 8472577099118036538,
          'trace_flags': dict({
            'value': 0,
          }),
          'trace_id': 164150258907307397774640275248999507752,
          'trace_state': dict({
            'entries': dict({
            }),
          }),
        }),
        'end_time': 1751542377090146600,
        'events': list([
        ]),
        'kind': <SpanKind.INTERNAL: 'internal'>,
        'links': list([
        ]),
        'name': 'execute_tool get_current_time',
        'parent': dict({
          'is_remote': False,
          'span_id': 13690607474857799551,
          'trace_flags': dict({
            'value': 0,
          }),
          'trace_id': 164150258907307397774640275248999507752,
          'trace_state': dict({
            'entries': dict({
            }),
          }),
        }),
        'resource': dict({
          'attributes': dict({
            'service.name': 'unknown_service',
            'telemetry.sdk.language': 'python',
            'telemetry.sdk.name': 'opentelemetry',
            'telemetry.sdk.version': '1.34.1',
          }),
          'schema_url': '',
        }),
        'start_time': 1751542377086109156,
        'status': dict({
          'description': None,
          'status_code': <StatusCode.OK: 'ok'>,
        }),
      }),
      dict({
        'attributes': dict({
          'gen_ai.operation.name': 'call_llm',
          'gen_ai.output': '[{"tool.name": "write_file", "tool.args": {"text": "2025"}}]',
          'gen_ai.output.type': 'json',
          'gen_ai.request.model': 'mistral/mistral-medium-latest',
          'gen_ai.usage.input_tokens': 288,
          'gen_ai.usage.output_tokens': 15,
        }),
        'context': dict({
          'is_remote': False,
          'span_id': 16863833402598411116,
          'trace_flags': dict({
            'value': 0,
          }),
          'trace_id': 164150258907307397774640275248999507752,
          'trace_state': dict({
            'entries': dict({
            }),
          }),
        }),
        'end_time': 1751542378448727787,
        'events': list([
        ]),
        'kind': <SpanKind.INTERNAL: 'internal'>,
        'links': list([
        ]),
        'name': 'call_llm mistral/mistral-medium-latest',
        'parent': dict({
          'is_remote': False,
          'span_id': 17367960837458394483,
          'trace_flags': dict({
            'value': 0,
          }),
          'trace_id': 164150258907307397774640275248999507752,
          'trace_state': dict({
            'entries': dict({
            }),
          }),
        }),
        'resource': dict({
          'attributes': dict({
            'service.name': 'unknown_service',
            'telemetry.sdk.language': 'python',
            'telemetry.sdk.name': 'opentelemetry',
            'telemetry.sdk.version': '1.34.1',
          }),
          'schema_url': '',
        }),
        'start_time': 1751542377092288350,
        'status': dict({
          'description': None,
          'status_code': <StatusCode.OK: 'ok'>,
        }),
      }),
      dict({
        'attributes': dict({
          'gen_ai.operation.name': 'execute_tool',
          'gen_ai.output': '{}',
          'gen_ai.output.type': 'json',
          'gen_ai.tool.args': '{"text": "2025"}',
          'gen_ai.tool.call.id': 'call_BB8bcPllqYB67FOSGzr6OCA3',
          'gen_ai.tool.description': '''
            write the text to a file in the tmp_path directory
            
            Args:
                text (str): The text to write to the file.
            
            Returns:
                None
          ''',
          'gen_ai.tool.name': 'write_file',
        }),
        'context': dict({
          'is_remote': False,
          'span_id': 13034248572748671760,
          'trace_flags': dict({
            'value': 0,
          }),
          'trace_id': 164150258907307397774640275248999507752,
          'trace_state': dict({
            'entries': dict({
            }),
          }),
        }),
        'end_time': 1751542378450579696,
        'events': list([
        ]),
        'kind': <SpanKind.INTERNAL: 'internal'>,
        'links': list([
        ]),
        'name': 'execute_tool write_file',
        'parent': dict({
          'is_remote': False,
          'span_id': 15341938080753267630,
          'trace_flags': dict({
            'value': 0,
          }),
          'trace_id': 164150258907307397774640275248999507752,
          'trace_state': dict({
            'entries': dict({
            }),
          }),
        }),
        'resource': dict({
          'attributes': dict({
            'service.name': 'unknown_service',
            'telemetry.sdk.language': 'python',
            'telemetry.sdk.name': 'opentelemetry',
            'telemetry.sdk.version': '1.34.1',
          }),
          'schema_url': '',
        }),
        'start_time': 1751542378450357176,
        'status': dict({
          'description': None,
          'status_code': <StatusCode.OK: 'ok'>,
        }),
      }),
      dict({
        'attributes': dict({
          'gen_ai.operation.name': 'call_llm',
<<<<<<< HEAD
          'gen_ai.output': '''
            Steps taken:
            1. Retrieved the current date and time in the America/New_York timezone.
            2. Extracted the year (2025) from the retrieved date and time.
            3. Wrote the year (2025) to a file.
          ''',
          'gen_ai.output.type': 'text',
          'gen_ai.request.model': 'mistral/mistral-medium-latest',
          'gen_ai.usage.input_tokens': 312,
          'gen_ai.usage.output_tokens': 51,
=======
          'gen_ai.output': '[{"tool.name": "final_output", "tool.args": {"answer": "{\\"steps\\":[{\\"number\\":1,\\"description\\":\\"Get the current date and time in the America/New_York timezone.\\"},{\\"number\\":2,\\"description\\":\\"Extract the year from the current date and time, which is 2025.\\"},{\\"number\\":3,\\"description\\":\\"Write the year value (2025) to a file.\\"}]}"}}]',
          'gen_ai.output.type': 'json',
          'gen_ai.request.model': 'gpt-4.1-mini',
          'gen_ai.usage.input_tokens': 685,
          'gen_ai.usage.output_tokens': 84,
>>>>>>> 3332b4ba
        }),
        'context': dict({
          'is_remote': False,
          'span_id': 6309122888871636183,
          'trace_flags': dict({
            'value': 0,
          }),
          'trace_id': 164150258907307397774640275248999507752,
          'trace_state': dict({
            'entries': dict({
            }),
          }),
        }),
        'end_time': 1751542380226451757,
        'events': list([
        ]),
        'kind': <SpanKind.INTERNAL: 'internal'>,
        'links': list([
        ]),
        'name': 'call_llm mistral/mistral-medium-latest',
        'parent': dict({
          'is_remote': False,
          'span_id': 17367960837458394483,
          'trace_flags': dict({
            'value': 0,
          }),
          'trace_id': 164150258907307397774640275248999507752,
          'trace_state': dict({
            'entries': dict({
            }),
          }),
        }),
        'resource': dict({
          'attributes': dict({
            'service.name': 'unknown_service',
            'telemetry.sdk.language': 'python',
            'telemetry.sdk.name': 'opentelemetry',
            'telemetry.sdk.version': '1.34.1',
          }),
          'schema_url': '',
        }),
        'start_time': 1751542378452182026,
        'status': dict({
          'description': None,
          'status_code': <StatusCode.OK: 'ok'>,
        }),
      }),
      dict({
        'attributes': dict({
          'gen_ai.operation.name': 'execute_tool',
          'gen_ai.output': '{"success": true, "result": "{\\"steps\\":[{\\"number\\":1,\\"description\\":\\"Get the current date and time in the America/New_York timezone.\\"},{\\"number\\":2,\\"description\\":\\"Extract the year from the current date and time, which is 2025.\\"},{\\"number\\":3,\\"description\\":\\"Write the year value (2025) to a file.\\"}]}"}',
          'gen_ai.output.type': 'json',
          'gen_ai.tool.args': '{"answer": "{\\"steps\\":[{\\"number\\":1,\\"description\\":\\"Get the current date and time in the America/New_York timezone.\\"},{\\"number\\":2,\\"description\\":\\"Extract the year from the current date and time, which is 2025.\\"},{\\"number\\":3,\\"description\\":\\"Write the year value (2025) to a file.\\"}]}"}',
          'gen_ai.tool.call.id': 'call_1EZeDA3NIQMicRwwy7bzj1Qt',
          'gen_ai.tool.description': '''
            You must call this tool in order to return the final answer.
            
            Args:
                answer: The final output that can be loaded as a Pydantic model. This must be a JSON compatible string that matches the following schema:
                    {'$defs': {'Step': {'properties': {'number': {'title': 'Number', 'type': 'integer'}, 'description': {'title': 'Description', 'type': 'string'}}, 'required': ['number', 'description'], 'title': 'Step', 'type': 'object'}}, 'additionalProperties': False, 'properties': {'steps': {'items': {'$ref': '#/$defs/Step'}, 'title': 'Steps', 'type': 'array'}}, 'required': ['steps'], 'title': 'Steps', 'type': 'object'}
            
            Returns:
                A dictionary with the following keys:
                    - success: True if the output is valid, False otherwise.
                    - result: The final output if success is True, otherwise an error message.
          ''',
          'gen_ai.tool.name': 'final_output',
        }),
        'context': dict({
          'is_remote': False,
          'span_id': 13943079130629484494,
          'trace_flags': dict({
            'value': 0,
          }),
          'trace_id': 164150258907307397774640275248999507752,
          'trace_state': dict({
            'entries': dict({
            }),
          }),
        }),
        'end_time': 1751542380231007445,
        'events': list([
        ]),
        'kind': <SpanKind.INTERNAL: 'internal'>,
        'links': list([
        ]),
        'name': 'execute_tool final_output',
        'parent': dict({
          'is_remote': False,
          'span_id': 17012419415444699414,
          'trace_flags': dict({
            'value': 0,
          }),
          'trace_id': 164150258907307397774640275248999507752,
          'trace_state': dict({
            'entries': dict({
            }),
          }),
        }),
        'resource': dict({
          'attributes': dict({
            'service.name': 'unknown_service',
            'telemetry.sdk.language': 'python',
            'telemetry.sdk.name': 'opentelemetry',
            'telemetry.sdk.version': '1.34.1',
          }),
          'schema_url': '',
        }),
        'start_time': 1751542380230731695,
        'status': dict({
          'description': None,
          'status_code': <StatusCode.OK: 'ok'>,
        }),
      }),
      dict({
        'attributes': dict({
          'gen_ai.agent.description': 'No description.',
          'gen_ai.agent.name': 'any_agent',
          'gen_ai.operation.name': 'invoke_agent',
          'gen_ai.request.model': 'mistral/mistral-medium-latest',
        }),
        'context': dict({
          'is_remote': False,
          'span_id': 2939314501100541147,
          'trace_flags': dict({
            'value': 0,
          }),
          'trace_id': 164150258907307397774640275248999507752,
          'trace_state': dict({
            'entries': dict({
            }),
          }),
        }),
        'end_time': 1751542380233416777,
        'events': list([
        ]),
        'kind': <SpanKind.INTERNAL: 'internal'>,
        'links': list([
        ]),
        'name': 'invoke_agent [any_agent]',
        'parent': dict({
          'is_remote': False,
          'span_id': None,
          'trace_flags': dict({
            'value': 0,
          }),
          'trace_id': None,
          'trace_state': dict({
            'entries': dict({
            }),
          }),
        }),
        'resource': dict({
          'attributes': dict({
            'service.name': 'unknown_service',
            'telemetry.sdk.language': 'python',
            'telemetry.sdk.name': 'opentelemetry',
            'telemetry.sdk.version': '1.34.1',
          }),
          'schema_url': '',
        }),
        'start_time': 1751542375212668300,
        'status': dict({
          'description': None,
          'status_code': <StatusCode.UNSET: 'unset'>,
        }),
      }),
    ]),
  })
# ---
# name: test_agent_trace_snapshot[LANGCHAIN_trace].313195679906689908354531021091211676832
  dict({
    'final_output': dict({
    }),
    'spans': list([
      dict({
        'attributes': dict({
          'gen_ai.input.messages': '[{"role": "system", "content": "Use the available tools to answer."}, {"role": "user", "content": "Find what year it is in the America/New_York timezone and write the value (single number) to a file. Finally, return a list of the steps you have taken."}]',
          'gen_ai.operation.name': 'call_llm',
          'gen_ai.output': '[{"tool.name": "get_current_time", "tool.args": {"timezone": "America/New_York"}}]',
          'gen_ai.output.type': 'json',
          'gen_ai.request.model': 'mistral/mistral-medium-latest',
          'gen_ai.usage.input_tokens': 176,
          'gen_ai.usage.output_tokens': 18,
        }),
        'context': dict({
          'is_remote': False,
          'span_id': 3870884859573147012,
          'trace_flags': dict({
            'value': 0,
          }),
          'trace_id': 313195679906689908354531021091211676832,
          'trace_state': dict({
            'entries': dict({
            }),
          }),
        }),
        'end_time': 1751542385963647146,
        'events': list([
        ]),
        'kind': <SpanKind.INTERNAL: 'internal'>,
        'links': list([
        ]),
        'name': 'call_llm mistral/mistral-medium-latest',
        'parent': dict({
          'is_remote': False,
          'span_id': 14347642381584919208,
          'trace_flags': dict({
            'value': 0,
          }),
          'trace_id': 313195679906689908354531021091211676832,
          'trace_state': dict({
            'entries': dict({
            }),
          }),
        }),
        'resource': dict({
          'attributes': dict({
            'service.name': 'unknown_service',
            'telemetry.sdk.language': 'python',
            'telemetry.sdk.name': 'opentelemetry',
            'telemetry.sdk.version': '1.34.1',
          }),
          'schema_url': '',
        }),
        'start_time': 1751542384894844388,
        'status': dict({
          'description': None,
          'status_code': <StatusCode.OK: 'ok'>,
        }),
      }),
      dict({
        'attributes': dict({
          'gen_ai.operation.name': 'execute_tool',
          'gen_ai.output': '''
            {
              "timezone": "America/New_York",
              "datetime": "2025-07-03T07:33:05-04:00",
              "is_dst": true
            }
          ''',
          'gen_ai.output.type': 'json',
          'gen_ai.tool.args': '{"timezone": "America/New_York"}',
          'gen_ai.tool.description': 'Get current time in a specific timezones',
          'gen_ai.tool.name': 'get_current_time',
        }),
        'context': dict({
          'is_remote': False,
          'span_id': 9212993242628950472,
          'trace_flags': dict({
            'value': 0,
          }),
          'trace_id': 313195679906689908354531021091211676832,
          'trace_state': dict({
            'entries': dict({
            }),
          }),
        }),
        'end_time': 1751542385973184742,
        'events': list([
        ]),
        'kind': <SpanKind.INTERNAL: 'internal'>,
        'links': list([
        ]),
        'name': 'execute_tool get_current_time',
        'parent': dict({
          'is_remote': False,
          'span_id': 14347642381584919208,
          'trace_flags': dict({
            'value': 0,
          }),
          'trace_id': 313195679906689908354531021091211676832,
          'trace_state': dict({
            'entries': dict({
            }),
          }),
        }),
        'resource': dict({
          'attributes': dict({
            'service.name': 'unknown_service',
            'telemetry.sdk.language': 'python',
            'telemetry.sdk.name': 'opentelemetry',
            'telemetry.sdk.version': '1.34.1',
          }),
          'schema_url': '',
        }),
        'start_time': 1751542385969484329,
        'status': dict({
          'description': None,
          'status_code': <StatusCode.OK: 'ok'>,
        }),
      }),
      dict({
        'attributes': dict({
          'gen_ai.operation.name': 'call_llm',
          'gen_ai.output': '[{"tool.name": "write_file", "tool.args": {"text": "2025"}}]',
          'gen_ai.output.type': 'json',
          'gen_ai.request.model': 'mistral/mistral-medium-latest',
          'gen_ai.usage.input_tokens': 244,
          'gen_ai.usage.output_tokens': 15,
        }),
        'context': dict({
          'is_remote': False,
          'span_id': 16053434862886789103,
          'trace_flags': dict({
            'value': 0,
          }),
          'trace_id': 313195679906689908354531021091211676832,
          'trace_state': dict({
            'entries': dict({
            }),
          }),
        }),
        'end_time': 1751542386874765136,
        'events': list([
        ]),
        'kind': <SpanKind.INTERNAL: 'internal'>,
        'links': list([
        ]),
        'name': 'call_llm mistral/mistral-medium-latest',
        'parent': dict({
          'is_remote': False,
          'span_id': 14347642381584919208,
          'trace_flags': dict({
            'value': 0,
          }),
          'trace_id': 313195679906689908354531021091211676832,
          'trace_state': dict({
            'entries': dict({
            }),
          }),
        }),
        'resource': dict({
          'attributes': dict({
            'service.name': 'unknown_service',
            'telemetry.sdk.language': 'python',
            'telemetry.sdk.name': 'opentelemetry',
            'telemetry.sdk.version': '1.34.1',
          }),
          'schema_url': '',
        }),
        'start_time': 1751542385977737979,
        'status': dict({
          'description': None,
          'status_code': <StatusCode.OK: 'ok'>,
        }),
      }),
      dict({
        'attributes': dict({
          'gen_ai.operation.name': 'execute_tool',
          'gen_ai.output': 'null',
          'gen_ai.output.type': 'json',
          'gen_ai.tool.args': '{"text": "2025"}',
          'gen_ai.tool.description': '''
            write the text to a file in the tmp_path directory
            
            Args:
                text (str): The text to write to the file.
            
            Returns:
                None
          ''',
          'gen_ai.tool.name': 'write_file',
        }),
        'context': dict({
          'is_remote': False,
          'span_id': 9656824665025070001,
          'trace_flags': dict({
            'value': 0,
          }),
          'trace_id': 313195679906689908354531021091211676832,
          'trace_state': dict({
            'entries': dict({
            }),
          }),
        }),
        'end_time': 1751542386889302066,
        'events': list([
        ]),
        'kind': <SpanKind.INTERNAL: 'internal'>,
        'links': list([
        ]),
        'name': 'execute_tool write_file',
        'parent': dict({
          'is_remote': False,
          'span_id': 14347642381584919208,
          'trace_flags': dict({
            'value': 0,
          }),
          'trace_id': 313195679906689908354531021091211676832,
          'trace_state': dict({
            'entries': dict({
            }),
          }),
        }),
        'resource': dict({
          'attributes': dict({
            'service.name': 'unknown_service',
            'telemetry.sdk.language': 'python',
            'telemetry.sdk.name': 'opentelemetry',
            'telemetry.sdk.version': '1.34.1',
          }),
          'schema_url': '',
        }),
        'start_time': 1751542386886816532,
        'status': dict({
          'description': None,
          'status_code': <StatusCode.OK: 'ok'>,
        }),
      }),
      dict({
        'attributes': dict({
          'gen_ai.operation.name': 'call_llm',
          'gen_ai.output': '''
            Steps taken:
            1. Retrieved the current date and time in the America/New_York timezone.
            2. Extracted the year from the retrieved date and time (2025).
            3. Wrote the year value (2025) to a file.
          ''',
          'gen_ai.output.type': 'text',
<<<<<<< HEAD
          'gen_ai.request.model': 'mistral/mistral-medium-latest',
          'gen_ai.usage.input_tokens': 268,
          'gen_ai.usage.output_tokens': 55,
=======
          'gen_ai.request.model': 'gpt-4.1-mini',
          'gen_ai.usage.input_tokens': 265,
          'gen_ai.usage.output_tokens': 51,
>>>>>>> 3332b4ba
        }),
        'context': dict({
          'is_remote': False,
          'span_id': 298458755994924783,
          'trace_flags': dict({
            'value': 0,
          }),
          'trace_id': 313195679906689908354531021091211676832,
          'trace_state': dict({
            'entries': dict({
            }),
          }),
        }),
        'end_time': 1751542388407961685,
        'events': list([
        ]),
        'kind': <SpanKind.INTERNAL: 'internal'>,
        'links': list([
        ]),
        'name': 'call_llm mistral/mistral-medium-latest',
        'parent': dict({
          'is_remote': False,
          'span_id': 14347642381584919208,
          'trace_flags': dict({
            'value': 0,
          }),
          'trace_id': 313195679906689908354531021091211676832,
          'trace_state': dict({
            'entries': dict({
            }),
          }),
        }),
        'resource': dict({
          'attributes': dict({
            'service.name': 'unknown_service',
            'telemetry.sdk.language': 'python',
            'telemetry.sdk.name': 'opentelemetry',
            'telemetry.sdk.version': '1.34.1',
          }),
          'schema_url': '',
        }),
        'start_time': 1751542386905077547,
        'status': dict({
          'description': None,
          'status_code': <StatusCode.OK: 'ok'>,
        }),
      }),
      dict({
        'attributes': dict({
          'gen_ai.operation.name': 'call_llm',
          'gen_ai.output': '[{"tool.name": "Steps", "tool.args": {"steps": [{"number": 1, "description": "Retrieved the current date and time in the America/New_York timezone."}, {"number": 2, "description": "Extracted the year from the retrieved date and time (2025)."}, {"number": 3, "description": "Wrote the year value (2025) to a file."}]}}]',
          'gen_ai.output.type': 'json',
          'gen_ai.request.model': 'gpt-4.1-mini',
          'gen_ai.usage.input_tokens': 227,
          'gen_ai.usage.output_tokens': 77,
        }),
        'context': dict({
          'is_remote': False,
          'span_id': 4144735170474450285,
          'trace_flags': dict({
            'value': 0,
          }),
          'trace_id': 313195679906689908354531021091211676832,
          'trace_state': dict({
            'entries': dict({
            }),
          }),
        }),
        'end_time': 1751542390431306644,
        'events': list([
        ]),
        'kind': <SpanKind.INTERNAL: 'internal'>,
        'links': list([
        ]),
        'name': 'call_llm gpt-4.1-mini',
        'parent': dict({
          'is_remote': False,
          'span_id': 14347642381584919208,
          'trace_flags': dict({
            'value': 0,
          }),
          'trace_id': 313195679906689908354531021091211676832,
          'trace_state': dict({
            'entries': dict({
            }),
          }),
        }),
        'resource': dict({
          'attributes': dict({
            'service.name': 'unknown_service',
            'telemetry.sdk.language': 'python',
            'telemetry.sdk.name': 'opentelemetry',
            'telemetry.sdk.version': '1.34.1',
          }),
          'schema_url': '',
        }),
        'start_time': 1751542388420573988,
        'status': dict({
          'description': None,
          'status_code': <StatusCode.OK: 'ok'>,
        }),
      }),
      dict({
        'attributes': dict({
          'gen_ai.agent.description': 'No description.',
          'gen_ai.agent.name': 'any_agent',
          'gen_ai.operation.name': 'invoke_agent',
          'gen_ai.request.model': 'mistral/mistral-medium-latest',
        }),
        'context': dict({
          'is_remote': False,
          'span_id': 14347642381584919208,
          'trace_flags': dict({
            'value': 0,
          }),
          'trace_id': 313195679906689908354531021091211676832,
          'trace_state': dict({
            'entries': dict({
            }),
          }),
        }),
        'end_time': 1751542390446751566,
        'events': list([
        ]),
        'kind': <SpanKind.INTERNAL: 'internal'>,
        'links': list([
        ]),
        'name': 'invoke_agent [any_agent]',
        'parent': dict({
          'is_remote': False,
          'span_id': None,
          'trace_flags': dict({
            'value': 0,
          }),
          'trace_id': None,
          'trace_state': dict({
            'entries': dict({
            }),
          }),
        }),
        'resource': dict({
          'attributes': dict({
            'service.name': 'unknown_service',
            'telemetry.sdk.language': 'python',
            'telemetry.sdk.name': 'opentelemetry',
            'telemetry.sdk.version': '1.34.1',
          }),
          'schema_url': '',
        }),
        'start_time': 1751542384889087081,
        'status': dict({
          'description': None,
          'status_code': <StatusCode.UNSET: 'unset'>,
        }),
      }),
    ]),
  })
# ---
# name: test_agent_trace_snapshot[LLAMA_INDEX_trace].3364913774242437763692553334454027698
  dict({
    'final_output': dict({
    }),
    'spans': list([
      dict({
        'attributes': dict({
          'gen_ai.input.messages': '[{"role": "system", "content": "Use the available tools to answer.You must return a Steps JSON string.\\n            This object must match the following schema:\\n            {\'$defs\': {\'Step\': {\'properties\': {\'number\': {\'title\': \'Number\', \'type\': \'integer\'}, \'description\': {\'title\': \'Description\', \'type\': \'string\'}}, \'required\': [\'number\', \'description\'], \'title\': \'Step\', \'type\': \'object\'}}, \'additionalProperties\': False, \'properties\': {\'steps\': {\'items\': {\'$ref\': \'#/$defs/Step\'}, \'title\': \'Steps\', \'type\': \'array\'}}, \'required\': [\'steps\'], \'title\': \'Steps\', \'type\': \'object\'}\\n            You can use the \'final_output\' tool to help verify your output\\n            "}, {"role": "user", "content": "Find what year it is in the America/New_York timezone and write the value (single number) to a file. Finally, return a list of the steps you have taken."}]',
          'gen_ai.operation.name': 'call_llm',
          'gen_ai.output': '[{"tool.name": "get_current_time", "tool.args": "{}"}]',
          'gen_ai.output.type': 'json',
          'gen_ai.request.model': 'mistral/mistral-medium-latest',
          'gen_ai.usage.input_tokens': 193,
          'gen_ai.usage.output_tokens': 18,
        }),
        'context': dict({
          'is_remote': False,
          'span_id': 6217958451434241205,
          'trace_flags': dict({
            'value': 0,
          }),
          'trace_id': 3364913774242437763692553334454027698,
          'trace_state': dict({
            'entries': dict({
            }),
          }),
        }),
        'end_time': 1751542396109017790,
        'events': list([
        ]),
        'kind': <SpanKind.INTERNAL: 'internal'>,
        'links': list([
        ]),
        'name': 'call_llm mistral/mistral-medium-latest',
        'parent': dict({
          'is_remote': False,
          'span_id': 15993389293127588900,
          'trace_flags': dict({
            'value': 0,
          }),
          'trace_id': 3364913774242437763692553334454027698,
          'trace_state': dict({
            'entries': dict({
            }),
          }),
        }),
        'resource': dict({
          'attributes': dict({
            'service.name': 'unknown_service',
            'telemetry.sdk.language': 'python',
            'telemetry.sdk.name': 'opentelemetry',
            'telemetry.sdk.version': '1.34.1',
          }),
          'schema_url': '',
        }),
        'start_time': 1751542395641435265,
        'status': dict({
          'description': None,
          'status_code': <StatusCode.OK: 'ok'>,
        }),
      }),
      dict({
        'attributes': dict({
          'gen_ai.operation.name': 'execute_tool',
          'gen_ai.output': '''
            {
              "timezone": "America/New_York",
              "datetime": "2025-07-03T07:33:16-04:00",
              "is_dst": true
            }
          ''',
          'gen_ai.output.type': 'json',
          'gen_ai.tool.args': '{"timezone": "America/New_York"}',
          'gen_ai.tool.description': 'Get current time in a specific timezones',
          'gen_ai.tool.name': 'get_current_time',
        }),
        'context': dict({
          'is_remote': False,
          'span_id': 15449685136423035739,
          'trace_flags': dict({
            'value': 0,
          }),
          'trace_id': 3364913774242437763692553334454027698,
          'trace_state': dict({
            'entries': dict({
            }),
          }),
        }),
        'end_time': 1751542396456927229,
        'events': list([
        ]),
        'kind': <SpanKind.INTERNAL: 'internal'>,
        'links': list([
        ]),
        'name': 'execute_tool get_current_time',
        'parent': dict({
          'is_remote': False,
          'span_id': 15993389293127588900,
          'trace_flags': dict({
            'value': 0,
          }),
          'trace_id': 3364913774242437763692553334454027698,
          'trace_state': dict({
            'entries': dict({
            }),
          }),
        }),
        'resource': dict({
          'attributes': dict({
            'service.name': 'unknown_service',
            'telemetry.sdk.language': 'python',
            'telemetry.sdk.name': 'opentelemetry',
            'telemetry.sdk.version': '1.34.1',
          }),
          'schema_url': '',
        }),
        'start_time': 1751542396112090064,
        'status': dict({
          'description': None,
          'status_code': <StatusCode.OK: 'ok'>,
        }),
      }),
      dict({
        'attributes': dict({
          'gen_ai.operation.name': 'call_llm',
          'gen_ai.output': '[{"tool.name": "write_file", "tool.args": "{}"}]',
          'gen_ai.output.type': 'json',
          'gen_ai.request.model': 'mistral/mistral-medium-latest',
          'gen_ai.usage.input_tokens': 284,
          'gen_ai.usage.output_tokens': 15,
        }),
        'context': dict({
          'is_remote': False,
          'span_id': 5949746556784382100,
          'trace_flags': dict({
            'value': 0,
          }),
          'trace_id': 3364913774242437763692553334454027698,
          'trace_state': dict({
            'entries': dict({
            }),
          }),
        }),
        'end_time': 1751542396895211486,
        'events': list([
        ]),
        'kind': <SpanKind.INTERNAL: 'internal'>,
        'links': list([
        ]),
        'name': 'call_llm mistral/mistral-medium-latest',
        'parent': dict({
          'is_remote': False,
          'span_id': 15993389293127588900,
          'trace_flags': dict({
            'value': 0,
          }),
          'trace_id': 3364913774242437763692553334454027698,
          'trace_state': dict({
            'entries': dict({
            }),
          }),
        }),
        'resource': dict({
          'attributes': dict({
            'service.name': 'unknown_service',
            'telemetry.sdk.language': 'python',
            'telemetry.sdk.name': 'opentelemetry',
            'telemetry.sdk.version': '1.34.1',
          }),
          'schema_url': '',
        }),
        'start_time': 1751542396459588735,
        'status': dict({
          'description': None,
          'status_code': <StatusCode.OK: 'ok'>,
        }),
      }),
      dict({
        'attributes': dict({
          'gen_ai.operation.name': 'execute_tool',
          'gen_ai.output': '"None"',
          'gen_ai.output.type': 'json',
          'gen_ai.tool.args': '{"text": "2025"}',
          'gen_ai.tool.description': '''
            write_file(text: str) -> None
            write the text to a file in the tmp_path directory
            
            Args:
                text (str): The text to write to the file.
            
            Returns:
                None
  
          ''',
          'gen_ai.tool.name': 'write_file',
        }),
        'context': dict({
          'is_remote': False,
          'span_id': 9916183804355894561,
          'trace_flags': dict({
            'value': 0,
          }),
          'trace_id': 3364913774242437763692553334454027698,
          'trace_state': dict({
            'entries': dict({
            }),
          }),
        }),
        'end_time': 1751542396899853220,
        'events': list([
        ]),
        'kind': <SpanKind.INTERNAL: 'internal'>,
        'links': list([
        ]),
        'name': 'execute_tool write_file',
        'parent': dict({
          'is_remote': False,
          'span_id': 15993389293127588900,
          'trace_flags': dict({
            'value': 0,
          }),
          'trace_id': 3364913774242437763692553334454027698,
          'trace_state': dict({
            'entries': dict({
            }),
          }),
        }),
        'resource': dict({
          'attributes': dict({
            'service.name': 'unknown_service',
            'telemetry.sdk.language': 'python',
            'telemetry.sdk.name': 'opentelemetry',
            'telemetry.sdk.version': '1.34.1',
          }),
          'schema_url': '',
        }),
        'start_time': 1751542396898666742,
        'status': dict({
          'description': None,
          'status_code': <StatusCode.OK: 'ok'>,
        }),
      }),
      dict({
        'attributes': dict({
          'gen_ai.operation.name': 'call_llm',
          'gen_ai.output': '''
            Steps taken:
            1. Retrieved the current date and time in the America/New_York timezone.
            2. Extracted the year (2025) from the retrieved date and time.
            3. Wrote the year (2025) as a single number to a file.
          ''',
          'gen_ai.output.type': 'text',
          'gen_ai.request.model': 'mistral/mistral-medium-latest',
          'gen_ai.usage.input_tokens': 308,
          'gen_ai.usage.output_tokens': 55,
        }),
        'context': dict({
          'is_remote': False,
          'span_id': 733545299743184848,
          'trace_flags': dict({
            'value': 0,
          }),
          'trace_id': 3364913774242437763692553334454027698,
          'trace_state': dict({
            'entries': dict({
            }),
          }),
        }),
        'end_time': 1751542398124785847,
        'events': list([
        ]),
        'kind': <SpanKind.INTERNAL: 'internal'>,
        'links': list([
        ]),
        'name': 'call_llm mistral/mistral-medium-latest',
        'parent': dict({
          'is_remote': False,
          'span_id': 15993389293127588900,
          'trace_flags': dict({
            'value': 0,
          }),
          'trace_id': 3364913774242437763692553334454027698,
          'trace_state': dict({
            'entries': dict({
            }),
          }),
        }),
        'resource': dict({
          'attributes': dict({
            'service.name': 'unknown_service',
            'telemetry.sdk.language': 'python',
            'telemetry.sdk.name': 'opentelemetry',
            'telemetry.sdk.version': '1.34.1',
          }),
          'schema_url': '',
        }),
        'start_time': 1751542396901846830,
        'status': dict({
          'description': None,
          'status_code': <StatusCode.OK: 'ok'>,
        }),
      }),
      dict({
        'attributes': dict({
          'gen_ai.operation.name': 'execute_tool',
          'gen_ai.output': '{"success": true, "result": "{\\"steps\\":[{\\"number\\":1,\\"description\\":\\"Get the current date and time in the America/New_York timezone.\\"},{\\"number\\":2,\\"description\\":\\"Extract the year from the current date and time.\\"},{\\"number\\":3,\\"description\\":\\"Write the extracted year (2025) to a file.\\"}]}"}',
          'gen_ai.output.type': 'json',
          'gen_ai.tool.args': '{"answer": "{\\"steps\\":[{\\"number\\":1,\\"description\\":\\"Get the current date and time in the America/New_York timezone.\\"},{\\"number\\":2,\\"description\\":\\"Extract the year from the current date and time.\\"},{\\"number\\":3,\\"description\\":\\"Write the extracted year (2025) to a file.\\"}]}"}',
          'gen_ai.tool.description': '''
            final_output(answer: str) -> dict
            You must call this tool in order to return the final answer.
            
                    Args:
                        answer: The final output that can be loaded as a Pydantic model. This must be a JSON compatible string that matches the following schema:
                            {'$defs': {'Step': {'properties': {'number': {'title': 'Number', 'type': 'integer'}, 'description': {'title': 'Description', 'type': 'string'}}, 'required': ['number', 'description'], 'title': 'Step', 'type': 'object'}}, 'additionalProperties': False, 'properties': {'steps': {'items': {'$ref': '#/$defs/Step'}, 'title': 'Steps', 'type': 'array'}}, 'required': ['steps'], 'title': 'Steps', 'type': 'object'}
            
                    Returns:
                        A dictionary with the following keys:
                            - success: True if the output is valid, False otherwise.
                            - result: The final output if success is True, otherwise an error message.
            
                    
          ''',
          'gen_ai.tool.name': 'final_output',
        }),
        'context': dict({
          'is_remote': False,
          'span_id': 12333788494745347850,
          'trace_flags': dict({
            'value': 0,
          }),
          'trace_id': 3364913774242437763692553334454027698,
          'trace_state': dict({
            'entries': dict({
            }),
          }),
        }),
        'end_time': 1751542398128756625,
        'events': list([
        ]),
        'kind': <SpanKind.INTERNAL: 'internal'>,
        'links': list([
        ]),
        'name': 'execute_tool final_output',
        'parent': dict({
          'is_remote': False,
          'span_id': 15993389293127588900,
          'trace_flags': dict({
            'value': 0,
          }),
          'trace_id': 3364913774242437763692553334454027698,
          'trace_state': dict({
            'entries': dict({
            }),
          }),
        }),
        'resource': dict({
          'attributes': dict({
            'service.name': 'unknown_service',
            'telemetry.sdk.language': 'python',
            'telemetry.sdk.name': 'opentelemetry',
            'telemetry.sdk.version': '1.34.1',
          }),
          'schema_url': '',
        }),
        'start_time': 1751542398127779923,
        'status': dict({
          'description': None,
          'status_code': <StatusCode.OK: 'ok'>,
        }),
      }),
      dict({
        'attributes': dict({
          'gen_ai.operation.name': 'call_llm',
          'gen_ai.output': '{"steps":[{"number":1,"description":"Get the current date and time in the America/New_York timezone."},{"number":2,"description":"Extract the year from the current date and time."},{"number":3,"description":"Write the extracted year (2025) to a file."}]}',
          'gen_ai.output.type': 'text',
          'gen_ai.request.model': 'gpt-4.1-mini',
          'gen_ai.usage.input_tokens': 850,
          'gen_ai.usage.output_tokens': 63,
        }),
        'context': dict({
          'is_remote': False,
          'span_id': 11034534125071640558,
          'trace_flags': dict({
            'value': 0,
          }),
          'trace_id': 3364913774242437763692553334454027698,
          'trace_state': dict({
            'entries': dict({
            }),
          }),
        }),
        'end_time': 1751542399750247098,
        'events': list([
        ]),
        'kind': <SpanKind.INTERNAL: 'internal'>,
        'links': list([
        ]),
        'name': 'call_llm gpt-4.1-mini',
        'parent': dict({
          'is_remote': False,
          'span_id': 15993389293127588900,
          'trace_flags': dict({
            'value': 0,
          }),
          'trace_id': 3364913774242437763692553334454027698,
          'trace_state': dict({
            'entries': dict({
            }),
          }),
        }),
        'resource': dict({
          'attributes': dict({
            'service.name': 'unknown_service',
            'telemetry.sdk.language': 'python',
            'telemetry.sdk.name': 'opentelemetry',
            'telemetry.sdk.version': '1.34.1',
          }),
          'schema_url': '',
        }),
        'start_time': 1751542398130890918,
        'status': dict({
          'description': None,
          'status_code': <StatusCode.OK: 'ok'>,
        }),
      }),
      dict({
        'attributes': dict({
          'gen_ai.agent.description': 'No description.',
          'gen_ai.agent.name': 'any_agent',
          'gen_ai.operation.name': 'invoke_agent',
          'gen_ai.request.model': 'mistral/mistral-medium-latest',
        }),
        'context': dict({
          'is_remote': False,
          'span_id': 15993389293127588900,
          'trace_flags': dict({
            'value': 0,
          }),
          'trace_id': 3364913774242437763692553334454027698,
          'trace_state': dict({
            'entries': dict({
            }),
          }),
        }),
        'end_time': 1751542399755096579,
        'events': list([
        ]),
        'kind': <SpanKind.INTERNAL: 'internal'>,
        'links': list([
        ]),
        'name': 'invoke_agent [any_agent]',
        'parent': dict({
          'is_remote': False,
          'span_id': None,
          'trace_flags': dict({
            'value': 0,
          }),
          'trace_id': None,
          'trace_state': dict({
            'entries': dict({
            }),
          }),
        }),
        'resource': dict({
          'attributes': dict({
            'service.name': 'unknown_service',
            'telemetry.sdk.language': 'python',
            'telemetry.sdk.name': 'opentelemetry',
            'telemetry.sdk.version': '1.34.1',
          }),
          'schema_url': '',
        }),
        'start_time': 1751542395638722581,
        'status': dict({
          'description': None,
          'status_code': <StatusCode.UNSET: 'unset'>,
        }),
      }),
    ]),
  })
# ---
# name: test_agent_trace_snapshot[OPENAI_trace].259229139237039888401039800447939947198
  dict({
    'final_output': dict({
    }),
    'spans': list([
      dict({
        'attributes': dict({
          'gen_ai.input.messages': '[{"role": "system", "content": "Use the available tools to answer."}, {"content": "Find what year it is in the America/New_York timezone and write the value (single number) to a file. Finally, return a list of the steps you have taken.", "role": "user"}]',
          'gen_ai.operation.name': 'call_llm',
          'gen_ai.output': '[{"tool.name": "get_current_time", "tool.args": "{\\"timezone\\":\\"America/New_York\\"}"}]',
          'gen_ai.output.type': 'json',
          'gen_ai.request.model': 'mistral/mistral-medium-latest',
          'gen_ai.usage.input_tokens': 299,
          'gen_ai.usage.output_tokens': 18,
        }),
        'context': dict({
          'is_remote': False,
          'span_id': 15851787615547344534,
          'trace_flags': dict({
            'value': 0,
          }),
          'trace_id': 259229139237039888401039800447939947198,
          'trace_state': dict({
            'entries': dict({
            }),
          }),
        }),
        'end_time': 1751542406740200701,
        'events': list([
        ]),
        'kind': <SpanKind.INTERNAL: 'internal'>,
        'links': list([
        ]),
        'name': 'call_llm mistral/mistral-medium-latest',
        'parent': dict({
          'is_remote': False,
          'span_id': 6740089770961431910,
          'trace_flags': dict({
            'value': 0,
          }),
          'trace_id': 259229139237039888401039800447939947198,
          'trace_state': dict({
            'entries': dict({
            }),
          }),
        }),
        'resource': dict({
          'attributes': dict({
            'service.name': 'unknown_service',
            'telemetry.sdk.language': 'python',
            'telemetry.sdk.name': 'opentelemetry',
            'telemetry.sdk.version': '1.34.1',
          }),
          'schema_url': '',
        }),
        'start_time': 1751542406005806318,
        'status': dict({
          'description': None,
          'status_code': <StatusCode.OK: 'ok'>,
        }),
      }),
      dict({
        'attributes': dict({
          'gen_ai.operation.name': 'execute_tool',
          'gen_ai.output': '{"type":"text","text":"{\\n  \\"timezone\\": \\"America/New_York\\",\\n  \\"datetime\\": \\"2025-07-03T07:33:26-04:00\\",\\n  \\"is_dst\\": true\\n}","annotations":null,"meta":null}',
          'gen_ai.output.type': 'json',
          'gen_ai.tool.args': '"{\\"timezone\\":\\"America/New_York\\"}"',
          'gen_ai.tool.description': 'Get current time in a specific timezones',
          'gen_ai.tool.name': 'get_current_time',
        }),
        'context': dict({
          'is_remote': False,
          'span_id': 14301201076060842659,
          'trace_flags': dict({
            'value': 0,
          }),
          'trace_id': 259229139237039888401039800447939947198,
          'trace_state': dict({
            'entries': dict({
            }),
          }),
        }),
        'end_time': 1751542406747415926,
        'events': list([
        ]),
        'kind': <SpanKind.INTERNAL: 'internal'>,
        'links': list([
        ]),
        'name': 'execute_tool get_current_time',
        'parent': dict({
          'is_remote': False,
          'span_id': 6740089770961431910,
          'trace_flags': dict({
            'value': 0,
          }),
          'trace_id': 259229139237039888401039800447939947198,
          'trace_state': dict({
            'entries': dict({
            }),
          }),
        }),
        'resource': dict({
          'attributes': dict({
            'service.name': 'unknown_service',
            'telemetry.sdk.language': 'python',
            'telemetry.sdk.name': 'opentelemetry',
            'telemetry.sdk.version': '1.34.1',
          }),
          'schema_url': '',
        }),
        'start_time': 1751542406744391082,
        'status': dict({
          'description': None,
          'status_code': <StatusCode.OK: 'ok'>,
        }),
      }),
      dict({
        'attributes': dict({
          'gen_ai.operation.name': 'call_llm',
          'gen_ai.output': '[{"tool.name": "write_file", "tool.args": "{\\"text\\":\\"2025\\"}"}]',
          'gen_ai.output.type': 'json',
          'gen_ai.request.model': 'mistral/mistral-medium-latest',
          'gen_ai.usage.input_tokens': 382,
          'gen_ai.usage.output_tokens': 15,
        }),
        'context': dict({
          'is_remote': False,
          'span_id': 17678966089802636675,
          'trace_flags': dict({
            'value': 0,
          }),
          'trace_id': 259229139237039888401039800447939947198,
          'trace_state': dict({
            'entries': dict({
            }),
          }),
        }),
        'end_time': 1751542407497437646,
        'events': list([
        ]),
        'kind': <SpanKind.INTERNAL: 'internal'>,
        'links': list([
        ]),
        'name': 'call_llm mistral/mistral-medium-latest',
        'parent': dict({
          'is_remote': False,
          'span_id': 6740089770961431910,
          'trace_flags': dict({
            'value': 0,
          }),
          'trace_id': 259229139237039888401039800447939947198,
          'trace_state': dict({
            'entries': dict({
            }),
          }),
        }),
        'resource': dict({
          'attributes': dict({
            'service.name': 'unknown_service',
            'telemetry.sdk.language': 'python',
            'telemetry.sdk.name': 'opentelemetry',
            'telemetry.sdk.version': '1.34.1',
          }),
          'schema_url': '',
        }),
        'start_time': 1751542406752605161,
        'status': dict({
          'description': None,
          'status_code': <StatusCode.OK: 'ok'>,
        }),
      }),
      dict({
        'attributes': dict({
          'gen_ai.operation.name': 'execute_tool',
          'gen_ai.output': '{}',
          'gen_ai.output.type': 'json',
          'gen_ai.tool.args': '"{\\"text\\":\\"2025\\"}"',
          'gen_ai.tool.description': 'write the text to a file in the tmp_path directory',
          'gen_ai.tool.name': 'write_file',
        }),
        'context': dict({
          'is_remote': False,
          'span_id': 7765539032224691409,
          'trace_flags': dict({
            'value': 0,
          }),
          'trace_id': 259229139237039888401039800447939947198,
          'trace_state': dict({
            'entries': dict({
            }),
          }),
        }),
        'end_time': 1751542407502914447,
        'events': list([
        ]),
        'kind': <SpanKind.INTERNAL: 'internal'>,
        'links': list([
        ]),
        'name': 'execute_tool write_file',
        'parent': dict({
          'is_remote': False,
          'span_id': 6740089770961431910,
          'trace_flags': dict({
            'value': 0,
          }),
          'trace_id': 259229139237039888401039800447939947198,
          'trace_state': dict({
            'entries': dict({
            }),
          }),
        }),
        'resource': dict({
          'attributes': dict({
            'service.name': 'unknown_service',
            'telemetry.sdk.language': 'python',
            'telemetry.sdk.name': 'opentelemetry',
            'telemetry.sdk.version': '1.34.1',
          }),
          'schema_url': '',
        }),
        'start_time': 1751542407502725143,
        'status': dict({
          'description': None,
          'status_code': <StatusCode.OK: 'ok'>,
        }),
      }),
      dict({
        'attributes': dict({
          'gen_ai.operation.name': 'execute_tool',
          'gen_ai.output': '{}',
          'gen_ai.output.type': 'json',
          'gen_ai.tool.args': '"{\\"text\\":\\"2025\\"}"',
          'gen_ai.tool.description': 'write the text to a file in the tmp_path directory',
          'gen_ai.tool.name': 'write_file',
        }),
        'context': dict({
          'is_remote': False,
          'span_id': 7765539032224691409,
          'trace_flags': dict({
            'value': 0,
          }),
          'trace_id': 259229139237039888401039800447939947198,
          'trace_state': dict({
            'entries': dict({
            }),
          }),
        }),
        'end_time': 1751542407502914447,
        'events': list([
        ]),
        'kind': <SpanKind.INTERNAL: 'internal'>,
        'links': list([
        ]),
        'name': 'execute_tool write_file',
        'parent': dict({
          'is_remote': False,
          'span_id': 6740089770961431910,
          'trace_flags': dict({
            'value': 0,
          }),
          'trace_id': 259229139237039888401039800447939947198,
          'trace_state': dict({
            'entries': dict({
            }),
          }),
        }),
        'resource': dict({
          'attributes': dict({
            'service.name': 'unknown_service',
            'telemetry.sdk.language': 'python',
            'telemetry.sdk.name': 'opentelemetry',
            'telemetry.sdk.version': '1.34.1',
          }),
          'schema_url': '',
        }),
        'start_time': 1751542407502725143,
        'status': dict({
          'description': None,
          'status_code': <StatusCode.OK: 'ok'>,
        }),
      }),
      dict({
        'attributes': dict({
          'gen_ai.operation.name': 'call_llm',
          'gen_ai.output': '{"steps":[{"number":1,"description":"Get the current date and time in the America/New_York timezone."},{"number":2,"description":"Extract the year from the current date and time."},{"number":3,"description":"Write the extracted year (2025) to a file."}]}',
          'gen_ai.output.type': 'text',
          'gen_ai.request.model': 'mistral/mistral-medium-latest',
          'gen_ai.usage.input_tokens': 406,
          'gen_ai.usage.output_tokens': 52,
        }),
        'context': dict({
          'is_remote': False,
          'span_id': 9217130577922814888,
          'trace_flags': dict({
            'value': 0,
          }),
          'trace_id': 259229139237039888401039800447939947198,
          'trace_state': dict({
            'entries': dict({
            }),
          }),
        }),
        'end_time': 1751542409642074852,
        'events': list([
        ]),
        'kind': <SpanKind.INTERNAL: 'internal'>,
        'links': list([
        ]),
        'name': 'call_llm mistral/mistral-medium-latest',
        'parent': dict({
          'is_remote': False,
          'span_id': 6740089770961431910,
          'trace_flags': dict({
            'value': 0,
          }),
          'trace_id': 259229139237039888401039800447939947198,
          'trace_state': dict({
            'entries': dict({
            }),
          }),
        }),
        'resource': dict({
          'attributes': dict({
            'service.name': 'unknown_service',
            'telemetry.sdk.language': 'python',
            'telemetry.sdk.name': 'opentelemetry',
            'telemetry.sdk.version': '1.34.1',
          }),
          'schema_url': '',
        }),
        'start_time': 1751542407506901705,
        'status': dict({
          'description': None,
          'status_code': <StatusCode.OK: 'ok'>,
        }),
      }),
      dict({
        'attributes': dict({
          'gen_ai.agent.description': 'No description.',
          'gen_ai.agent.name': 'any_agent',
          'gen_ai.operation.name': 'invoke_agent',
          'gen_ai.request.model': 'mistral/mistral-medium-latest',
        }),
        'context': dict({
          'is_remote': False,
          'span_id': 6740089770961431910,
          'trace_flags': dict({
            'value': 0,
          }),
          'trace_id': 259229139237039888401039800447939947198,
          'trace_state': dict({
            'entries': dict({
            }),
          }),
        }),
        'end_time': 1751542409644627013,
        'events': list([
        ]),
        'kind': <SpanKind.INTERNAL: 'internal'>,
        'links': list([
        ]),
        'name': 'invoke_agent [any_agent]',
        'parent': dict({
          'is_remote': False,
          'span_id': None,
          'trace_flags': dict({
            'value': 0,
          }),
          'trace_id': None,
          'trace_state': dict({
            'entries': dict({
            }),
          }),
        }),
        'resource': dict({
          'attributes': dict({
            'service.name': 'unknown_service',
            'telemetry.sdk.language': 'python',
            'telemetry.sdk.name': 'opentelemetry',
            'telemetry.sdk.version': '1.34.1',
          }),
          'schema_url': '',
        }),
        'start_time': 1751542406002616147,
        'status': dict({
          'description': None,
          'status_code': <StatusCode.UNSET: 'unset'>,
        }),
      }),
    ]),
  })
# ---
# name: test_agent_trace_snapshot[SMOLAGENTS_trace].107481786847410174823950665975886198756
  dict({
    'final_output': dict({
    }),
    'spans': list([
      dict({
        'attributes': dict({
          'gen_ai.input.messages': '[{"role": "system", "content": "Use the available tools to answer.\\n\\nYour final answer must be a Steps object.\\n            This object must match the following schema:\\n            {\'$defs\': {\'Step\': {\'properties\': {\'number\': {\'title\': \'Number\', \'type\': \'integer\'}, \'description\': {\'title\': \'Description\', \'type\': \'string\'}}, \'required\': [\'number\', \'description\'], \'title\': \'Step\', \'type\': \'object\'}}, \'additionalProperties\': False, \'properties\': {\'steps\': {\'items\': {\'$ref\': \'#/$defs/Step\'}, \'title\': \'Steps\', \'type\': \'array\'}}, \'required\': [\'steps\'], \'title\': \'Steps\', \'type\': \'object\'}\\n            "}, {"role": "user", "content": "New task:\\nFind what year it is in the America/New_York timezone and write the value (single number) to a file. Finally, return a list of the steps you have taken."}]',
          'gen_ai.operation.name': 'call_llm',
          'gen_ai.output': '[{"tool.name": "get_current_time", "tool.args": "{\\"timezone\\":\\"America/New_York\\"}"}]',
          'gen_ai.output.type': 'json',
<<<<<<< HEAD
          'gen_ai.request.model': 'mistral/mistral-medium-latest',
          'gen_ai.response.model': 'mistral/mistral-medium-latest-2025-04-14',
          'gen_ai.usage.input_tokens': 200,
=======
          'gen_ai.request.model': 'gpt-4.1-mini',
          'gen_ai.usage.input_tokens': 349,
>>>>>>> 3332b4ba
          'gen_ai.usage.output_tokens': 18,
        }),
        'context': dict({
          'is_remote': False,
          'span_id': 7725023265170164899,
          'trace_flags': dict({
            'value': 0,
          }),
          'trace_id': 107481786847410174823950665975886198756,
          'trace_state': dict({
            'entries': dict({
            }),
          }),
        }),
        'end_time': 1751542426001865846,
        'events': list([
        ]),
        'kind': <SpanKind.INTERNAL: 'internal'>,
        'links': list([
        ]),
        'name': 'call_llm mistral/mistral-medium-latest',
        'parent': dict({
          'is_remote': False,
          'span_id': 7388873233414979222,
          'trace_flags': dict({
            'value': 0,
          }),
          'trace_id': 107481786847410174823950665975886198756,
          'trace_state': dict({
            'entries': dict({
            }),
          }),
        }),
        'resource': dict({
          'attributes': dict({
            'service.name': 'unknown_service',
            'telemetry.sdk.language': 'python',
            'telemetry.sdk.name': 'opentelemetry',
            'telemetry.sdk.version': '1.34.1',
          }),
          'schema_url': '',
        }),
        'start_time': 1751542425179562857,
        'status': dict({
          'description': None,
          'status_code': <StatusCode.OK: 'ok'>,
        }),
      }),
      dict({
        'attributes': dict({
          'gen_ai.operation.name': 'execute_tool',
          'gen_ai.output': '''
            {
              "timezone": "America/New_York",
              "datetime": "2025-07-03T07:33:46-04:00",
              "is_dst": true
            }
          ''',
          'gen_ai.output.type': 'json',
          'gen_ai.tool.args': '{"timezone": "America/New_York"}',
          'gen_ai.tool.description': 'Get current time in a specific timezones',
          'gen_ai.tool.name': 'get_current_time',
        }),
        'context': dict({
          'is_remote': False,
          'span_id': 3375590200001583873,
          'trace_flags': dict({
            'value': 0,
          }),
          'trace_id': 107481786847410174823950665975886198756,
          'trace_state': dict({
            'entries': dict({
            }),
          }),
        }),
        'end_time': 1751542426009856213,
        'events': list([
        ]),
        'kind': <SpanKind.INTERNAL: 'internal'>,
        'links': list([
        ]),
        'name': 'execute_tool get_current_time',
        'parent': dict({
          'is_remote': False,
          'span_id': 7388873233414979222,
          'trace_flags': dict({
            'value': 0,
          }),
          'trace_id': 107481786847410174823950665975886198756,
          'trace_state': dict({
            'entries': dict({
            }),
          }),
        }),
        'resource': dict({
          'attributes': dict({
            'service.name': 'unknown_service',
            'telemetry.sdk.language': 'python',
            'telemetry.sdk.name': 'opentelemetry',
            'telemetry.sdk.version': '1.34.1',
          }),
          'schema_url': '',
        }),
        'start_time': 1751542426006765516,
        'status': dict({
          'description': None,
          'status_code': <StatusCode.OK: 'ok'>,
        }),
      }),
      dict({
        'attributes': dict({
          'gen_ai.operation.name': 'call_llm',
          'gen_ai.output': '[{"tool.name": "write_file", "tool.args": "{\\"text\\":\\"2025\\"}"}]',
          'gen_ai.output.type': 'json',
<<<<<<< HEAD
          'gen_ai.request.model': 'mistral/mistral-medium-latest',
          'gen_ai.response.model': 'mistral/mistral-medium-latest-2025-04-14',
          'gen_ai.usage.input_tokens': 327,
=======
          'gen_ai.request.model': 'gpt-4.1-mini',
          'gen_ai.usage.input_tokens': 476,
>>>>>>> 3332b4ba
          'gen_ai.usage.output_tokens': 15,
        }),
        'context': dict({
          'is_remote': False,
          'span_id': 2547327332322040426,
          'trace_flags': dict({
            'value': 0,
          }),
          'trace_id': 107481786847410174823950665975886198756,
          'trace_state': dict({
            'entries': dict({
            }),
          }),
        }),
        'end_time': 1751542426614636124,
        'events': list([
        ]),
        'kind': <SpanKind.INTERNAL: 'internal'>,
        'links': list([
        ]),
        'name': 'call_llm mistral/mistral-medium-latest',
        'parent': dict({
          'is_remote': False,
          'span_id': 7388873233414979222,
          'trace_flags': dict({
            'value': 0,
          }),
          'trace_id': 107481786847410174823950665975886198756,
          'trace_state': dict({
            'entries': dict({
            }),
          }),
        }),
        'resource': dict({
          'attributes': dict({
            'service.name': 'unknown_service',
            'telemetry.sdk.language': 'python',
            'telemetry.sdk.name': 'opentelemetry',
            'telemetry.sdk.version': '1.34.1',
          }),
          'schema_url': '',
        }),
        'start_time': 1751542426011472395,
        'status': dict({
          'description': None,
          'status_code': <StatusCode.OK: 'ok'>,
        }),
      }),
      dict({
        'attributes': dict({
          'gen_ai.operation.name': 'execute_tool',
          'gen_ai.output': '{}',
          'gen_ai.output.type': 'json',
          'gen_ai.tool.args': '{"text": "2025"}',
          'gen_ai.tool.description': 'write the text to a file in the tmp_path directory',
          'gen_ai.tool.name': 'write_file',
        }),
        'context': dict({
          'is_remote': False,
          'span_id': 9838124050025499527,
          'trace_flags': dict({
            'value': 0,
          }),
          'trace_id': 107481786847410174823950665975886198756,
          'trace_state': dict({
            'entries': dict({
            }),
          }),
        }),
        'end_time': 1751542426617079662,
        'events': list([
        ]),
        'kind': <SpanKind.INTERNAL: 'internal'>,
        'links': list([
        ]),
        'name': 'execute_tool write_file',
        'parent': dict({
          'is_remote': False,
          'span_id': 7388873233414979222,
          'trace_flags': dict({
            'value': 0,
          }),
          'trace_id': 107481786847410174823950665975886198756,
          'trace_state': dict({
            'entries': dict({
            }),
          }),
        }),
        'resource': dict({
          'attributes': dict({
            'service.name': 'unknown_service',
            'telemetry.sdk.language': 'python',
            'telemetry.sdk.name': 'opentelemetry',
            'telemetry.sdk.version': '1.34.1',
          }),
          'schema_url': '',
        }),
        'start_time': 1751542426616224972,
        'status': dict({
          'description': None,
          'status_code': <StatusCode.OK: 'ok'>,
        }),
      }),
      dict({
        'attributes': dict({
          'gen_ai.operation.name': 'call_llm',
          'gen_ai.output': '[{"tool.name": "final_answer", "tool.args": "{\\"answer\\":\\"{\\\\\\"steps\\\\\\":[{\\\\\\"number\\\\\\":1,\\\\\\"description\\\\\\":\\\\\\"Get the current time in the America/New_York timezone.\\\\\\"},{\\\\\\"number\\\\\\":2,\\\\\\"description\\\\\\":\\\\\\"Extract the year from the current time, which is 2025.\\\\\\"},{\\\\\\"number\\\\\\":3,\\\\\\"description\\\\\\":\\\\\\"Write the year 2025 to a file.\\\\\\"}] }\\"}"}]',
          'gen_ai.output.type': 'json',
<<<<<<< HEAD
          'gen_ai.request.model': 'mistral/mistral-medium-latest',
          'gen_ai.response.model': 'mistral/mistral-medium-latest-2025-04-14',
          'gen_ai.usage.input_tokens': 408,
          'gen_ai.usage.output_tokens': 97,
=======
          'gen_ai.request.model': 'gpt-4.1-mini',
          'gen_ai.usage.input_tokens': 558,
          'gen_ai.usage.output_tokens': 78,
>>>>>>> 3332b4ba
        }),
        'context': dict({
          'is_remote': False,
          'span_id': 14063514492791391967,
          'trace_flags': dict({
            'value': 0,
          }),
          'trace_id': 107481786847410174823950665975886198756,
          'trace_state': dict({
            'entries': dict({
            }),
          }),
        }),
        'end_time': 1751542428577325043,
        'events': list([
        ]),
        'kind': <SpanKind.INTERNAL: 'internal'>,
        'links': list([
        ]),
        'name': 'call_llm mistral/mistral-medium-latest',
        'parent': dict({
          'is_remote': False,
          'span_id': 7388873233414979222,
          'trace_flags': dict({
            'value': 0,
          }),
          'trace_id': 107481786847410174823950665975886198756,
          'trace_state': dict({
            'entries': dict({
            }),
          }),
        }),
        'resource': dict({
          'attributes': dict({
            'service.name': 'unknown_service',
            'telemetry.sdk.language': 'python',
            'telemetry.sdk.name': 'opentelemetry',
            'telemetry.sdk.version': '1.34.1',
          }),
          'schema_url': '',
        }),
        'start_time': 1751542426618357337,
        'status': dict({
          'description': None,
          'status_code': <StatusCode.OK: 'ok'>,
        }),
      }),
      dict({
        'attributes': dict({
          'gen_ai.operation.name': 'execute_tool',
          'gen_ai.output': '{"steps":[{"number":1,"description":"Get the current time in the America/New_York timezone."},{"number":2,"description":"Extract the year from the current time, which is 2025."},{"number":3,"description":"Write the year 2025 to a file."}] }',
          'gen_ai.output.type': 'json',
          'gen_ai.tool.args': '{"answer": "{\\"steps\\":[{\\"number\\":1,\\"description\\":\\"Get the current time in the America/New_York timezone.\\"},{\\"number\\":2,\\"description\\":\\"Extract the year from the current time, which is 2025.\\"},{\\"number\\":3,\\"description\\":\\"Write the year 2025 to a file.\\"}] }"}',
          'gen_ai.tool.description': 'Provides a final answer to the given problem.',
          'gen_ai.tool.name': 'final_answer',
        }),
        'context': dict({
          'is_remote': False,
          'span_id': 6263104102219381564,
          'trace_flags': dict({
            'value': 0,
          }),
          'trace_id': 107481786847410174823950665975886198756,
          'trace_state': dict({
            'entries': dict({
            }),
          }),
        }),
        'end_time': 1751542428581971917,
        'events': list([
        ]),
        'kind': <SpanKind.INTERNAL: 'internal'>,
        'links': list([
        ]),
        'name': 'execute_tool final_answer',
        'parent': dict({
          'is_remote': False,
          'span_id': 7388873233414979222,
          'trace_flags': dict({
            'value': 0,
          }),
          'trace_id': 107481786847410174823950665975886198756,
          'trace_state': dict({
            'entries': dict({
            }),
          }),
        }),
        'resource': dict({
          'attributes': dict({
            'service.name': 'unknown_service',
            'telemetry.sdk.language': 'python',
            'telemetry.sdk.name': 'opentelemetry',
            'telemetry.sdk.version': '1.34.1',
          }),
          'schema_url': '',
        }),
        'start_time': 1751542428581895218,
        'status': dict({
          'description': None,
          'status_code': <StatusCode.OK: 'ok'>,
        }),
      }),
      dict({
        'attributes': dict({
          'gen_ai.agent.description': 'No description.',
          'gen_ai.agent.name': 'any_agent',
          'gen_ai.operation.name': 'invoke_agent',
          'gen_ai.request.model': 'mistral/mistral-medium-latest',
        }),
        'context': dict({
          'is_remote': False,
          'span_id': 7388873233414979222,
          'trace_flags': dict({
            'value': 0,
          }),
          'trace_id': 107481786847410174823950665975886198756,
          'trace_state': dict({
            'entries': dict({
            }),
          }),
        }),
        'end_time': 1751542428585407715,
        'events': list([
        ]),
        'kind': <SpanKind.INTERNAL: 'internal'>,
        'links': list([
        ]),
        'name': 'invoke_agent [any_agent]',
        'parent': dict({
          'is_remote': False,
          'span_id': None,
          'trace_flags': dict({
            'value': 0,
          }),
          'trace_id': None,
          'trace_state': dict({
            'entries': dict({
            }),
          }),
        }),
        'resource': dict({
          'attributes': dict({
            'service.name': 'unknown_service',
            'telemetry.sdk.language': 'python',
            'telemetry.sdk.name': 'opentelemetry',
            'telemetry.sdk.version': '1.34.1',
          }),
          'schema_url': '',
        }),
        'start_time': 1751542425179031399,
        'status': dict({
          'description': None,
          'status_code': <StatusCode.UNSET: 'unset'>,
        }),
      }),
    ]),
  })
# ---
# name: test_agent_trace_snapshot[TINYAGENT_trace].97293611355411119140559711683225647134
  dict({
    'final_output': dict({
    }),
    'spans': list([
      dict({
        'attributes': dict({
          'gen_ai.input.messages': '[{"role": "system", "content": "Use the available tools to answer."}, {"role": "user", "content": "Find what year it is in the America/New_York timezone and write the value (single number) to a file. Finally, return a list of the steps you have taken."}]',
          'gen_ai.operation.name': 'call_llm',
          'gen_ai.output': '[{"tool.name": "get_current_time", "tool.args": "{\\"timezone\\":\\"America/New_York\\"}"}]',
          'gen_ai.output.type': 'json',
<<<<<<< HEAD
          'gen_ai.request.model': 'mistral/mistral-medium-latest',
          'gen_ai.response.model': 'mistral/mistral-medium-latest-2025-04-14',
          'gen_ai.usage.input_tokens': 180,
=======
          'gen_ai.request.model': 'gpt-4.1-mini',
          'gen_ai.usage.input_tokens': 177,
>>>>>>> 3332b4ba
          'gen_ai.usage.output_tokens': 18,
        }),
        'context': dict({
          'is_remote': False,
          'span_id': 6405595542321570866,
          'trace_flags': dict({
            'value': 0,
          }),
          'trace_id': 97293611355411119140559711683225647134,
          'trace_state': dict({
            'entries': dict({
            }),
          }),
        }),
        'end_time': 1751542433346301082,
        'events': list([
        ]),
        'kind': <SpanKind.INTERNAL: 'internal'>,
        'links': list([
        ]),
        'name': 'call_llm mistral/mistral-medium-latest',
        'parent': dict({
          'is_remote': False,
          'span_id': 10184819101930620046,
          'trace_flags': dict({
            'value': 0,
          }),
          'trace_id': 97293611355411119140559711683225647134,
          'trace_state': dict({
            'entries': dict({
            }),
          }),
        }),
        'resource': dict({
          'attributes': dict({
            'service.name': 'unknown_service',
            'telemetry.sdk.language': 'python',
            'telemetry.sdk.name': 'opentelemetry',
            'telemetry.sdk.version': '1.34.1',
          }),
          'schema_url': '',
        }),
        'start_time': 1751542432649713061,
        'status': dict({
          'description': None,
          'status_code': <StatusCode.OK: 'ok'>,
        }),
      }),
      dict({
        'attributes': dict({
          'gen_ai.operation.name': 'execute_tool',
          'gen_ai.output': '''
            {
              "timezone": "America/New_York",
              "datetime": "2025-07-03T07:33:53-04:00",
              "is_dst": true
            }
          ''',
          'gen_ai.output.type': 'json',
          'gen_ai.tool.args': '{"timezone": "America/New_York"}',
          'gen_ai.tool.name': 'get_current_time',
        }),
        'context': dict({
          'is_remote': False,
          'span_id': 8934183996655245147,
          'trace_flags': dict({
            'value': 0,
          }),
          'trace_id': 97293611355411119140559711683225647134,
          'trace_state': dict({
            'entries': dict({
            }),
          }),
        }),
        'end_time': 1751542433354510529,
        'events': list([
        ]),
        'kind': <SpanKind.INTERNAL: 'internal'>,
        'links': list([
        ]),
        'name': 'execute_tool get_current_time',
        'parent': dict({
          'is_remote': False,
          'span_id': 10184819101930620046,
          'trace_flags': dict({
            'value': 0,
          }),
          'trace_id': 97293611355411119140559711683225647134,
          'trace_state': dict({
            'entries': dict({
            }),
          }),
        }),
        'resource': dict({
          'attributes': dict({
            'service.name': 'unknown_service',
            'telemetry.sdk.language': 'python',
            'telemetry.sdk.name': 'opentelemetry',
            'telemetry.sdk.version': '1.34.1',
          }),
          'schema_url': '',
        }),
        'start_time': 1751542433350257697,
        'status': dict({
          'description': None,
          'status_code': <StatusCode.OK: 'ok'>,
        }),
      }),
      dict({
        'attributes': dict({
          'gen_ai.operation.name': 'call_llm',
          'gen_ai.output': '[{"tool.name": "write_file", "tool.args": "{\\"text\\":\\"2025\\"}"}]',
          'gen_ai.output.type': 'json',
<<<<<<< HEAD
          'gen_ai.request.model': 'mistral/mistral-medium-latest',
          'gen_ai.response.model': 'mistral/mistral-medium-latest-2025-04-14',
          'gen_ai.usage.input_tokens': 248,
=======
          'gen_ai.request.model': 'gpt-4.1-mini',
          'gen_ai.usage.input_tokens': 245,
>>>>>>> 3332b4ba
          'gen_ai.usage.output_tokens': 15,
        }),
        'context': dict({
          'is_remote': False,
          'span_id': 10018029497737108306,
          'trace_flags': dict({
            'value': 0,
          }),
          'trace_id': 97293611355411119140559711683225647134,
          'trace_state': dict({
            'entries': dict({
            }),
          }),
        }),
        'end_time': 1751542433952527586,
        'events': list([
        ]),
        'kind': <SpanKind.INTERNAL: 'internal'>,
        'links': list([
        ]),
        'name': 'call_llm mistral/mistral-medium-latest',
        'parent': dict({
          'is_remote': False,
          'span_id': 10184819101930620046,
          'trace_flags': dict({
            'value': 0,
          }),
          'trace_id': 97293611355411119140559711683225647134,
          'trace_state': dict({
            'entries': dict({
            }),
          }),
        }),
        'resource': dict({
          'attributes': dict({
            'service.name': 'unknown_service',
            'telemetry.sdk.language': 'python',
            'telemetry.sdk.name': 'opentelemetry',
            'telemetry.sdk.version': '1.34.1',
          }),
          'schema_url': '',
        }),
        'start_time': 1751542433355808706,
        'status': dict({
          'description': None,
          'status_code': <StatusCode.OK: 'ok'>,
        }),
      }),
      dict({
        'attributes': dict({
          'gen_ai.operation.name': 'execute_tool',
          'gen_ai.output': 'None',
          'gen_ai.output.type': 'text',
          'gen_ai.tool.args': '{"text": "2025"}',
          'gen_ai.tool.name': 'write_file',
        }),
        'context': dict({
          'is_remote': False,
          'span_id': 3835401775132906190,
          'trace_flags': dict({
            'value': 0,
          }),
          'trace_id': 97293611355411119140559711683225647134,
          'trace_state': dict({
            'entries': dict({
            }),
          }),
        }),
        'end_time': 1751542433954423998,
        'events': list([
        ]),
        'kind': <SpanKind.INTERNAL: 'internal'>,
        'links': list([
        ]),
        'name': 'execute_tool write_file',
        'parent': dict({
          'is_remote': False,
          'span_id': 10184819101930620046,
          'trace_flags': dict({
            'value': 0,
          }),
          'trace_id': 97293611355411119140559711683225647134,
          'trace_state': dict({
            'entries': dict({
            }),
          }),
        }),
        'resource': dict({
          'attributes': dict({
            'service.name': 'unknown_service',
            'telemetry.sdk.language': 'python',
            'telemetry.sdk.name': 'opentelemetry',
            'telemetry.sdk.version': '1.34.1',
          }),
          'schema_url': '',
        }),
        'start_time': 1751542433954239787,
        'status': dict({
          'description': None,
          'status_code': <StatusCode.OK: 'ok'>,
        }),
      }),
      dict({
        'attributes': dict({
          'gen_ai.operation.name': 'call_llm',
          'gen_ai.output': '''
            Steps taken:
            1. Retrieved the current date and time in the America/New_York timezone.
            2. Extracted the year from the retrieved date and time (2025).
            3. Wrote the year value (2025) to a file.
          ''',
          'gen_ai.output.type': 'text',
<<<<<<< HEAD
          'gen_ai.request.model': 'mistral/mistral-medium-latest',
          'gen_ai.response.model': 'mistral/mistral-medium-latest-2025-04-14',
          'gen_ai.usage.input_tokens': 272,
          'gen_ai.usage.output_tokens': 55,
=======
          'gen_ai.request.model': 'gpt-4.1-mini',
          'gen_ai.usage.input_tokens': 269,
          'gen_ai.usage.output_tokens': 51,
>>>>>>> 3332b4ba
        }),
        'context': dict({
          'is_remote': False,
          'span_id': 12850583656448617598,
          'trace_flags': dict({
            'value': 0,
          }),
          'trace_id': 97293611355411119140559711683225647134,
          'trace_state': dict({
            'entries': dict({
            }),
          }),
        }),
        'end_time': 1751542435314089973,
        'events': list([
        ]),
        'kind': <SpanKind.INTERNAL: 'internal'>,
        'links': list([
        ]),
        'name': 'call_llm mistral/mistral-medium-latest',
        'parent': dict({
          'is_remote': False,
          'span_id': 10184819101930620046,
          'trace_flags': dict({
            'value': 0,
          }),
          'trace_id': 97293611355411119140559711683225647134,
          'trace_state': dict({
            'entries': dict({
            }),
          }),
        }),
        'resource': dict({
          'attributes': dict({
            'service.name': 'unknown_service',
            'telemetry.sdk.language': 'python',
            'telemetry.sdk.name': 'opentelemetry',
            'telemetry.sdk.version': '1.34.1',
          }),
          'schema_url': '',
        }),
        'start_time': 1751542433956142320,
        'status': dict({
          'description': None,
          'status_code': <StatusCode.OK: 'ok'>,
        }),
      }),
      dict({
        'attributes': dict({
          'gen_ai.agent.description': 'No description.',
          'gen_ai.agent.name': 'any_agent',
          'gen_ai.operation.name': 'invoke_agent',
          'gen_ai.request.model': 'mistral/mistral-medium-latest',
        }),
        'context': dict({
          'is_remote': False,
          'span_id': 10184819101930620046,
          'trace_flags': dict({
            'value': 0,
          }),
          'trace_id': 97293611355411119140559711683225647134,
          'trace_state': dict({
            'entries': dict({
            }),
          }),
        }),
        'end_time': 1751542436845339461,
        'events': list([
        ]),
        'kind': <SpanKind.INTERNAL: 'internal'>,
        'links': list([
        ]),
        'name': 'invoke_agent [any_agent]',
        'parent': dict({
          'is_remote': False,
          'span_id': None,
          'trace_flags': dict({
            'value': 0,
          }),
          'trace_id': None,
          'trace_state': dict({
            'entries': dict({
            }),
          }),
        }),
        'resource': dict({
          'attributes': dict({
            'service.name': 'unknown_service',
            'telemetry.sdk.language': 'python',
            'telemetry.sdk.name': 'opentelemetry',
            'telemetry.sdk.version': '1.34.1',
          }),
          'schema_url': '',
        }),
        'start_time': 1751542432649591038,
        'status': dict({
          'description': None,
          'status_code': <StatusCode.UNSET: 'unset'>,
        }),
      }),
    ]),
  })
# ---<|MERGE_RESOLUTION|>--- conflicted
+++ resolved
@@ -600,24 +600,11 @@
       dict({
         'attributes': dict({
           'gen_ai.operation.name': 'call_llm',
-<<<<<<< HEAD
-          'gen_ai.output': '''
-            Steps taken:
-            1. Retrieved the current date and time in the America/New_York timezone.
-            2. Extracted the year (2025) from the retrieved date and time.
-            3. Wrote the year (2025) to a file.
-          ''',
-          'gen_ai.output.type': 'text',
-          'gen_ai.request.model': 'mistral/mistral-medium-latest',
-          'gen_ai.usage.input_tokens': 312,
-          'gen_ai.usage.output_tokens': 51,
-=======
           'gen_ai.output': '[{"tool.name": "final_output", "tool.args": {"answer": "{\\"steps\\":[{\\"number\\":1,\\"description\\":\\"Get the current date and time in the America/New_York timezone.\\"},{\\"number\\":2,\\"description\\":\\"Extract the year from the current date and time, which is 2025.\\"},{\\"number\\":3,\\"description\\":\\"Write the year value (2025) to a file.\\"}]}"}}]',
           'gen_ai.output.type': 'json',
           'gen_ai.request.model': 'gpt-4.1-mini',
           'gen_ai.usage.input_tokens': 685,
           'gen_ai.usage.output_tokens': 84,
->>>>>>> 3332b4ba
         }),
         'context': dict({
           'is_remote': False,
@@ -1038,15 +1025,9 @@
             3. Wrote the year value (2025) to a file.
           ''',
           'gen_ai.output.type': 'text',
-<<<<<<< HEAD
-          'gen_ai.request.model': 'mistral/mistral-medium-latest',
-          'gen_ai.usage.input_tokens': 268,
-          'gen_ai.usage.output_tokens': 55,
-=======
           'gen_ai.request.model': 'gpt-4.1-mini',
           'gen_ai.usage.input_tokens': 265,
           'gen_ai.usage.output_tokens': 51,
->>>>>>> 3332b4ba
         }),
         'context': dict({
           'is_remote': False,
@@ -1216,8 +1197,8 @@
           'gen_ai.operation.name': 'call_llm',
           'gen_ai.output': '[{"tool.name": "get_current_time", "tool.args": "{}"}]',
           'gen_ai.output.type': 'json',
-          'gen_ai.request.model': 'mistral/mistral-medium-latest',
-          'gen_ai.usage.input_tokens': 193,
+          'gen_ai.request.model': 'gpt-4.1-mini',
+          'gen_ai.usage.input_tokens': 572,
           'gen_ai.usage.output_tokens': 18,
         }),
         'context': dict({
@@ -1238,7 +1219,7 @@
         'kind': <SpanKind.INTERNAL: 'internal'>,
         'links': list([
         ]),
-        'name': 'call_llm mistral/mistral-medium-latest',
+        'name': 'call_llm gpt-4.1-mini',
         'parent': dict({
           'is_remote': False,
           'span_id': 15993389293127588900,
@@ -1332,8 +1313,8 @@
           'gen_ai.operation.name': 'call_llm',
           'gen_ai.output': '[{"tool.name": "write_file", "tool.args": "{}"}]',
           'gen_ai.output.type': 'json',
-          'gen_ai.request.model': 'mistral/mistral-medium-latest',
-          'gen_ai.usage.input_tokens': 284,
+          'gen_ai.request.model': 'gpt-4.1-mini',
+          'gen_ai.usage.input_tokens': 669,
           'gen_ai.usage.output_tokens': 15,
         }),
         'context': dict({
@@ -1354,7 +1335,7 @@
         'kind': <SpanKind.INTERNAL: 'internal'>,
         'links': list([
         ]),
-        'name': 'call_llm mistral/mistral-medium-latest',
+        'name': 'call_llm gpt-4.1-mini',
         'parent': dict({
           'is_remote': False,
           'span_id': 15993389293127588900,
@@ -1450,16 +1431,11 @@
       dict({
         'attributes': dict({
           'gen_ai.operation.name': 'call_llm',
-          'gen_ai.output': '''
-            Steps taken:
-            1. Retrieved the current date and time in the America/New_York timezone.
-            2. Extracted the year (2025) from the retrieved date and time.
-            3. Wrote the year (2025) as a single number to a file.
-          ''',
-          'gen_ai.output.type': 'text',
-          'gen_ai.request.model': 'mistral/mistral-medium-latest',
-          'gen_ai.usage.input_tokens': 308,
-          'gen_ai.usage.output_tokens': 55,
+          'gen_ai.output': '[{"tool.name": "final_output", "tool.args": "{}"}]',
+          'gen_ai.output.type': 'json',
+          'gen_ai.request.model': 'gpt-4.1-mini',
+          'gen_ai.usage.input_tokens': 693,
+          'gen_ai.usage.output_tokens': 78,
         }),
         'context': dict({
           'is_remote': False,
@@ -1479,7 +1455,7 @@
         'kind': <SpanKind.INTERNAL: 'internal'>,
         'links': list([
         ]),
-        'name': 'call_llm mistral/mistral-medium-latest',
+        'name': 'call_llm gpt-4.1-mini',
         'parent': dict({
           'is_remote': False,
           'span_id': 15993389293127588900,
@@ -1636,7 +1612,7 @@
           'gen_ai.agent.description': 'No description.',
           'gen_ai.agent.name': 'any_agent',
           'gen_ai.operation.name': 'invoke_agent',
-          'gen_ai.request.model': 'mistral/mistral-medium-latest',
+          'gen_ai.request.model': 'gpt-4.1-mini',
         }),
         'context': dict({
           'is_remote': False,
@@ -1698,8 +1674,8 @@
           'gen_ai.operation.name': 'call_llm',
           'gen_ai.output': '[{"tool.name": "get_current_time", "tool.args": "{\\"timezone\\":\\"America/New_York\\"}"}]',
           'gen_ai.output.type': 'json',
-          'gen_ai.request.model': 'mistral/mistral-medium-latest',
-          'gen_ai.usage.input_tokens': 299,
+          'gen_ai.request.model': 'gpt-4.1-mini',
+          'gen_ai.usage.input_tokens': 377,
           'gen_ai.usage.output_tokens': 18,
         }),
         'context': dict({
@@ -1720,7 +1696,7 @@
         'kind': <SpanKind.INTERNAL: 'internal'>,
         'links': list([
         ]),
-        'name': 'call_llm mistral/mistral-medium-latest',
+        'name': 'call_llm gpt-4.1-mini',
         'parent': dict({
           'is_remote': False,
           'span_id': 6740089770961431910,
@@ -1808,8 +1784,8 @@
           'gen_ai.operation.name': 'call_llm',
           'gen_ai.output': '[{"tool.name": "write_file", "tool.args": "{\\"text\\":\\"2025\\"}"}]',
           'gen_ai.output.type': 'json',
-          'gen_ai.request.model': 'mistral/mistral-medium-latest',
-          'gen_ai.usage.input_tokens': 382,
+          'gen_ai.request.model': 'gpt-4.1-mini',
+          'gen_ai.usage.input_tokens': 464,
           'gen_ai.usage.output_tokens': 15,
         }),
         'context': dict({
@@ -1830,7 +1806,7 @@
         'kind': <SpanKind.INTERNAL: 'internal'>,
         'links': list([
         ]),
-        'name': 'call_llm mistral/mistral-medium-latest',
+        'name': 'call_llm gpt-4.1-mini',
         'parent': dict({
           'is_remote': False,
           'span_id': 6740089770961431910,
@@ -1973,9 +1949,9 @@
           'gen_ai.operation.name': 'call_llm',
           'gen_ai.output': '{"steps":[{"number":1,"description":"Get the current date and time in the America/New_York timezone."},{"number":2,"description":"Extract the year from the current date and time."},{"number":3,"description":"Write the extracted year (2025) to a file."}]}',
           'gen_ai.output.type': 'text',
-          'gen_ai.request.model': 'mistral/mistral-medium-latest',
-          'gen_ai.usage.input_tokens': 406,
-          'gen_ai.usage.output_tokens': 52,
+          'gen_ai.request.model': 'gpt-4.1-mini',
+          'gen_ai.usage.input_tokens': 488,
+          'gen_ai.usage.output_tokens': 67,
         }),
         'context': dict({
           'is_remote': False,
@@ -1995,7 +1971,7 @@
         'kind': <SpanKind.INTERNAL: 'internal'>,
         'links': list([
         ]),
-        'name': 'call_llm mistral/mistral-medium-latest',
+        'name': 'call_llm gpt-4.1-mini',
         'parent': dict({
           'is_remote': False,
           'span_id': 6740089770961431910,
@@ -2028,7 +2004,7 @@
           'gen_ai.agent.description': 'No description.',
           'gen_ai.agent.name': 'any_agent',
           'gen_ai.operation.name': 'invoke_agent',
-          'gen_ai.request.model': 'mistral/mistral-medium-latest',
+          'gen_ai.request.model': 'gpt-4.1-mini',
         }),
         'context': dict({
           'is_remote': False,
@@ -2090,14 +2066,8 @@
           'gen_ai.operation.name': 'call_llm',
           'gen_ai.output': '[{"tool.name": "get_current_time", "tool.args": "{\\"timezone\\":\\"America/New_York\\"}"}]',
           'gen_ai.output.type': 'json',
-<<<<<<< HEAD
-          'gen_ai.request.model': 'mistral/mistral-medium-latest',
-          'gen_ai.response.model': 'mistral/mistral-medium-latest-2025-04-14',
-          'gen_ai.usage.input_tokens': 200,
-=======
           'gen_ai.request.model': 'gpt-4.1-mini',
           'gen_ai.usage.input_tokens': 349,
->>>>>>> 3332b4ba
           'gen_ai.usage.output_tokens': 18,
         }),
         'context': dict({
@@ -2118,7 +2088,7 @@
         'kind': <SpanKind.INTERNAL: 'internal'>,
         'links': list([
         ]),
-        'name': 'call_llm mistral/mistral-medium-latest',
+        'name': 'call_llm gpt-4.1-mini',
         'parent': dict({
           'is_remote': False,
           'span_id': 7388873233414979222,
@@ -2212,14 +2182,8 @@
           'gen_ai.operation.name': 'call_llm',
           'gen_ai.output': '[{"tool.name": "write_file", "tool.args": "{\\"text\\":\\"2025\\"}"}]',
           'gen_ai.output.type': 'json',
-<<<<<<< HEAD
-          'gen_ai.request.model': 'mistral/mistral-medium-latest',
-          'gen_ai.response.model': 'mistral/mistral-medium-latest-2025-04-14',
-          'gen_ai.usage.input_tokens': 327,
-=======
           'gen_ai.request.model': 'gpt-4.1-mini',
           'gen_ai.usage.input_tokens': 476,
->>>>>>> 3332b4ba
           'gen_ai.usage.output_tokens': 15,
         }),
         'context': dict({
@@ -2240,7 +2204,7 @@
         'kind': <SpanKind.INTERNAL: 'internal'>,
         'links': list([
         ]),
-        'name': 'call_llm mistral/mistral-medium-latest',
+        'name': 'call_llm gpt-4.1-mini',
         'parent': dict({
           'is_remote': False,
           'span_id': 7388873233414979222,
@@ -2328,16 +2292,9 @@
           'gen_ai.operation.name': 'call_llm',
           'gen_ai.output': '[{"tool.name": "final_answer", "tool.args": "{\\"answer\\":\\"{\\\\\\"steps\\\\\\":[{\\\\\\"number\\\\\\":1,\\\\\\"description\\\\\\":\\\\\\"Get the current time in the America/New_York timezone.\\\\\\"},{\\\\\\"number\\\\\\":2,\\\\\\"description\\\\\\":\\\\\\"Extract the year from the current time, which is 2025.\\\\\\"},{\\\\\\"number\\\\\\":3,\\\\\\"description\\\\\\":\\\\\\"Write the year 2025 to a file.\\\\\\"}] }\\"}"}]',
           'gen_ai.output.type': 'json',
-<<<<<<< HEAD
-          'gen_ai.request.model': 'mistral/mistral-medium-latest',
-          'gen_ai.response.model': 'mistral/mistral-medium-latest-2025-04-14',
-          'gen_ai.usage.input_tokens': 408,
-          'gen_ai.usage.output_tokens': 97,
-=======
           'gen_ai.request.model': 'gpt-4.1-mini',
           'gen_ai.usage.input_tokens': 558,
           'gen_ai.usage.output_tokens': 78,
->>>>>>> 3332b4ba
         }),
         'context': dict({
           'is_remote': False,
@@ -2357,7 +2314,7 @@
         'kind': <SpanKind.INTERNAL: 'internal'>,
         'links': list([
         ]),
-        'name': 'call_llm mistral/mistral-medium-latest',
+        'name': 'call_llm gpt-4.1-mini',
         'parent': dict({
           'is_remote': False,
           'span_id': 7388873233414979222,
@@ -2445,7 +2402,7 @@
           'gen_ai.agent.description': 'No description.',
           'gen_ai.agent.name': 'any_agent',
           'gen_ai.operation.name': 'invoke_agent',
-          'gen_ai.request.model': 'mistral/mistral-medium-latest',
+          'gen_ai.request.model': 'gpt-4.1-mini',
         }),
         'context': dict({
           'is_remote': False,
@@ -2507,14 +2464,8 @@
           'gen_ai.operation.name': 'call_llm',
           'gen_ai.output': '[{"tool.name": "get_current_time", "tool.args": "{\\"timezone\\":\\"America/New_York\\"}"}]',
           'gen_ai.output.type': 'json',
-<<<<<<< HEAD
-          'gen_ai.request.model': 'mistral/mistral-medium-latest',
-          'gen_ai.response.model': 'mistral/mistral-medium-latest-2025-04-14',
-          'gen_ai.usage.input_tokens': 180,
-=======
           'gen_ai.request.model': 'gpt-4.1-mini',
           'gen_ai.usage.input_tokens': 177,
->>>>>>> 3332b4ba
           'gen_ai.usage.output_tokens': 18,
         }),
         'context': dict({
@@ -2535,7 +2486,7 @@
         'kind': <SpanKind.INTERNAL: 'internal'>,
         'links': list([
         ]),
-        'name': 'call_llm mistral/mistral-medium-latest',
+        'name': 'call_llm gpt-4.1-mini',
         'parent': dict({
           'is_remote': False,
           'span_id': 10184819101930620046,
@@ -2628,14 +2579,8 @@
           'gen_ai.operation.name': 'call_llm',
           'gen_ai.output': '[{"tool.name": "write_file", "tool.args": "{\\"text\\":\\"2025\\"}"}]',
           'gen_ai.output.type': 'json',
-<<<<<<< HEAD
-          'gen_ai.request.model': 'mistral/mistral-medium-latest',
-          'gen_ai.response.model': 'mistral/mistral-medium-latest-2025-04-14',
-          'gen_ai.usage.input_tokens': 248,
-=======
           'gen_ai.request.model': 'gpt-4.1-mini',
           'gen_ai.usage.input_tokens': 245,
->>>>>>> 3332b4ba
           'gen_ai.usage.output_tokens': 15,
         }),
         'context': dict({
@@ -2656,7 +2601,7 @@
         'kind': <SpanKind.INTERNAL: 'internal'>,
         'links': list([
         ]),
-        'name': 'call_llm mistral/mistral-medium-latest',
+        'name': 'call_llm gpt-4.1-mini',
         'parent': dict({
           'is_remote': False,
           'span_id': 10184819101930620046,
@@ -2748,16 +2693,9 @@
             3. Wrote the year value (2025) to a file.
           ''',
           'gen_ai.output.type': 'text',
-<<<<<<< HEAD
-          'gen_ai.request.model': 'mistral/mistral-medium-latest',
-          'gen_ai.response.model': 'mistral/mistral-medium-latest-2025-04-14',
-          'gen_ai.usage.input_tokens': 272,
-          'gen_ai.usage.output_tokens': 55,
-=======
           'gen_ai.request.model': 'gpt-4.1-mini',
           'gen_ai.usage.input_tokens': 269,
           'gen_ai.usage.output_tokens': 51,
->>>>>>> 3332b4ba
         }),
         'context': dict({
           'is_remote': False,
@@ -2777,7 +2715,7 @@
         'kind': <SpanKind.INTERNAL: 'internal'>,
         'links': list([
         ]),
-        'name': 'call_llm mistral/mistral-medium-latest',
+        'name': 'call_llm gpt-4.1-mini',
         'parent': dict({
           'is_remote': False,
           'span_id': 10184819101930620046,
@@ -2810,7 +2748,7 @@
           'gen_ai.agent.description': 'No description.',
           'gen_ai.agent.name': 'any_agent',
           'gen_ai.operation.name': 'invoke_agent',
-          'gen_ai.request.model': 'mistral/mistral-medium-latest',
+          'gen_ai.request.model': 'gpt-4.1-mini',
         }),
         'context': dict({
           'is_remote': False,
