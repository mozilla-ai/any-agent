import asyncio

import pytest
from litellm.utils import validate_environment

from any_agent import AgentConfig, AgentFramework, AnyAgent
<<<<<<< HEAD
from tests.integration.helpers import DEFAULT_SMALL_MODEL_ID, get_model_args
=======
from tests.integration.helpers import (
    DEFAULT_SMALL_MODEL_ID,
    get_default_agent_model_args,
)
>>>>>>> 62b7c907


def mock_capital(query: str) -> str:
    """Perform a duckduckgo web search based on your query (think a Google search) then returns the top search results.

    Args:
        query (str): The search query to perform.

    Returns:
        The top search results.

    """
    if "France" in query:
        return "The capital of France is Paris."
    if "Spain" in query:
        return "The capital of Spain is Madrid."
    return "No info"


@pytest.mark.asyncio
async def test_run_agent_concurrently(agent_framework: AgentFramework) -> None:
    """When an agent is run concurrently, state from the first run shouldn't bleed into the second run"""
    model_id = DEFAULT_SMALL_MODEL_ID
    env_check = validate_environment(model_id)
    if not env_check["keys_in_environment"]:
        pytest.skip(f"{env_check['missing_keys']} needed for {agent_framework}")

    agent = await AnyAgent.create_async(
        agent_framework,
        AgentConfig(
            model_id=model_id,
            instructions="You must use the tools to find an answer",
<<<<<<< HEAD
            model_args=get_model_args(),
=======
            model_args=get_default_agent_model_args(AgentFramework.TINYAGENT),
>>>>>>> 62b7c907
            tools=[mock_capital],
        ),
    )
    results = await asyncio.gather(
        agent.run_async("What is the capital of France?"),
        agent.run_async("What is the capital of Spain?"),
    )
    outputs = [r.final_output for r in results]
    assert all(o is not None for o in outputs)

    assert sum("Paris" in str(o) for o in outputs) == 1
    assert sum("Madrid" in str(o) for o in outputs) == 1

    first_spans = results[0].spans
    second_spans = results[1].spans
    assert second_spans[: len(first_spans)] != first_spans, (
        "Spans from the first run should not be in the second"
    )<|MERGE_RESOLUTION|>--- conflicted
+++ resolved
@@ -4,14 +4,10 @@
 from litellm.utils import validate_environment
 
 from any_agent import AgentConfig, AgentFramework, AnyAgent
-<<<<<<< HEAD
-from tests.integration.helpers import DEFAULT_SMALL_MODEL_ID, get_model_args
-=======
 from tests.integration.helpers import (
     DEFAULT_SMALL_MODEL_ID,
     get_default_agent_model_args,
 )
->>>>>>> 62b7c907
 
 
 def mock_capital(query: str) -> str:
@@ -44,11 +40,7 @@
         AgentConfig(
             model_id=model_id,
             instructions="You must use the tools to find an answer",
-<<<<<<< HEAD
-            model_args=get_model_args(),
-=======
             model_args=get_default_agent_model_args(AgentFramework.TINYAGENT),
->>>>>>> 62b7c907
             tools=[mock_capital],
         ),
     )
