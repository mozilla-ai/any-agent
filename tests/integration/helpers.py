import asyncio
import time
from typing import Any

import httpx
import requests

<<<<<<< HEAD
DEFAULT_SMALL_MODEL_ID = "mistral/mistral-small-latest"


def get_model_args() -> dict[str, Any]:
    # use a function to avoid passing by reference
    return {"temperature": 0.0, "parallel_tool_calls": False}


DEFAULT_HTTP_KWARGS = {"timeout": 60.0}
=======
from any_agent.config import AgentFramework

DEFAULT_SMALL_MODEL_ID = "gpt-4.1-nano"
DEFAULT_MEDIUM_MODEL_ID = "gpt-4.1-mini"
>>>>>>> 62b7c907


def get_default_agent_model_args(agent_framework: AgentFramework) -> dict[str, Any]:
    # use a function to avoid passing by reference
    model_args: dict[str, Any] = (
        {"parallel_tool_calls": False}
        if agent_framework not in [AgentFramework.AGNO, AgentFramework.LLAMA_INDEX]
        else {}
    )
    model_args["temperature"] = 0.0
    return model_args


DEFAULT_HTTP_KWARGS = {"timeout": 30.0}


def wait_for_server(
    server_url: str, max_attempts: int = 20, poll_interval: float = 0.5
) -> None:
    attempts = 0
    while True:
        try:
            # Try to make a basic GET request to check if server is responding
            requests.get(server_url, timeout=1.0)
            return  # noqa: TRY300
        except (requests.RequestException, ConnectionError):
            # Server not ready yet, continue polling
            pass

        time.sleep(poll_interval)
        attempts += 1
        if attempts >= max_attempts:
            msg = f"Could not connect to {server_url}. Tried {max_attempts} times with {poll_interval} second interval."
            raise ConnectionError(msg)


async def wait_for_server_async(
    server_url: str, max_attempts: int = 20, poll_interval: float = 0.5
) -> None:
    attempts = 0

    async with httpx.AsyncClient() as client:
        while True:
            try:
                # Try to make a basic GET request to check if server is responding
                await client.get(server_url, timeout=1.0)
                return  # noqa: TRY300
            except (httpx.RequestError, httpx.TimeoutException):
                # Server not ready yet, continue polling
                pass

            await asyncio.sleep(poll_interval)
            attempts += 1
            if attempts >= max_attempts:
                msg = f"Could not connect to {server_url}. Tried {max_attempts} times with {poll_interval} second interval."
                raise ConnectionError(msg)<|MERGE_RESOLUTION|>--- conflicted
+++ resolved
@@ -5,22 +5,10 @@
 import httpx
 import requests
 
-<<<<<<< HEAD
+from any_agent.config import AgentFramework
+
 DEFAULT_SMALL_MODEL_ID = "mistral/mistral-small-latest"
 
-
-def get_model_args() -> dict[str, Any]:
-    # use a function to avoid passing by reference
-    return {"temperature": 0.0, "parallel_tool_calls": False}
-
-
-DEFAULT_HTTP_KWARGS = {"timeout": 60.0}
-=======
-from any_agent.config import AgentFramework
-
-DEFAULT_SMALL_MODEL_ID = "gpt-4.1-nano"
-DEFAULT_MEDIUM_MODEL_ID = "gpt-4.1-mini"
->>>>>>> 62b7c907
 
 
 def get_default_agent_model_args(agent_framework: AgentFramework) -> dict[str, Any]:
@@ -34,7 +22,7 @@
     return model_args
 
 
-DEFAULT_HTTP_KWARGS = {"timeout": 30.0}
+DEFAULT_HTTP_KWARGS = {"timeout": 60.0}
 
 
 def wait_for_server(
