import asyncio
import os
import subprocess
import time
from datetime import datetime, timedelta
from pathlib import Path
from typing import Any

import pytest
from litellm.utils import validate_environment

from any_agent import AgentConfig, AgentFramework, AnyAgent, TracingConfig
from any_agent.config import MCPStdio
<<<<<<< HEAD
from any_agent.tracing.agent_trace import AgentTrace
=======
from any_agent.evaluation import EvaluationCase, evaluate
from any_agent.evaluation.schemas import CheckpointCriteria, TraceEvaluationResult
from any_agent.tracing.trace import AgentTrace, _is_tracing_supported
>>>>>>> 331a6143


def uvx_installed() -> bool:
    """The integration tests requires uvx"""
    try:
        result = subprocess.run(  # noqa: S603
            ["uvx", "--version"],  # noqa: S607
            capture_output=True,
            check=True,
        )
        return True if result.returncode == 0 else False  # noqa: TRY300
    except Exception:
        return False


@pytest.mark.skipif(
    os.environ.get("ANY_AGENT_INTEGRATION_TESTS", "FALSE").upper() != "TRUE",
    reason="Integration tests require `ANY_AGENT_INTEGRATION_TESTS=TRUE` env var",
)
def test_load_and_run_agent(agent_framework: AgentFramework, tmp_path: Path) -> None:
    kwargs = {}

    tmp_file = "tmp.txt"

    if not uvx_installed():
        msg = "uvx is not installed. Please install it to run this test."
        raise RuntimeError(msg)

    def write_file(text: str) -> None:
        """write the text to a file in the tmp_path directory

        Args:
            text (str): The text to write to the file.

        Returns:
            None
        """
        with open(os.path.join(tmp_path, tmp_file), "w", encoding="utf-8") as f:
            f.write(text)

    kwargs["model_id"] = "gpt-4.1-mini"
    env_check = validate_environment(kwargs["model_id"])
    if not env_check["keys_in_environment"]:
        pytest.skip(f"{env_check['missing_keys']} needed for {agent_framework}")

    model_args: dict[str, Any] = (
        {"parallel_tool_calls": False}
        if agent_framework not in [AgentFramework.AGNO, AgentFramework.LLAMA_INDEX]
        else {}
    )
    model_args["temperature"] = 0.0
    tools = [
        write_file,
        MCPStdio(
            command="uvx",
            args=["mcp-server-time", "--local-timezone=America/New_York"],
            tools=[
                "get_current_time",
            ],
        ),
    ]
    agent_config = AgentConfig(
        tools=tools,  # type: ignore[arg-type]
        instructions="Search the web to answer",
        model_args=model_args,
        **kwargs,  # type: ignore[arg-type]
    )
    agent = AnyAgent.create(agent_framework, agent_config, tracing=TracingConfig())

    try:
        start_ns = time.time_ns()
        agent_trace = agent.run(
            "Use the tools to find what year it is in the America/New_York timezone and write the value (single number) to a file",
        )
        end_ns = time.time_ns()
        wall_time_ns = end_ns - start_ns
        assert os.path.exists(os.path.join(tmp_path, tmp_file))
        with open(os.path.join(tmp_path, tmp_file)) as f:
            content = f.read()
        assert content == str(datetime.now().year)
        assert isinstance(agent_trace, AgentTrace)
        assert agent_trace.final_output
<<<<<<< HEAD
        assert agent_trace.spans
        assert len(agent_trace.spans) > 0
        cost_sum = agent_trace.get_total_cost()
        if agent_framework is not AgentFramework.GOOGLE:
=======
        if _is_tracing_supported(agent_framework):
            assert agent_trace.spans
            assert len(agent_trace.spans) > 0
            assert agent_trace.duration is not None
            assert isinstance(agent_trace.duration, timedelta)
            assert agent_trace.duration.total_seconds() > 0
            # Compare duration to measured wall time (allow 0.1s difference)
            wall_time_s = wall_time_ns / 1_000_000_000
            diff = abs(agent_trace.duration.total_seconds() - wall_time_s)
            assert diff < 0.1, (
                f"duration ({agent_trace.duration.total_seconds()}s) and wall_time ({wall_time_s}s) differ by more than 0.1s: {diff}s"
            )
            cost_sum = agent_trace.get_total_cost()
>>>>>>> 331a6143
            assert cost_sum.total_cost > 0
            assert cost_sum.total_cost < 1.00
            assert cost_sum.total_tokens > 0
            assert cost_sum.total_tokens < 20000
            case = EvaluationCase(
                llm_judge="gpt-4.1-mini",
                checkpoints=[
                    CheckpointCriteria(
                        criteria="Check if the agent called the write_file tool and it succeeded",
                        points=1,
                    ),
                    CheckpointCriteria(
                        criteria="Check if the agent wrote the year to the file.",
                        points=1,
                    ),
                    CheckpointCriteria(
                        criteria="Check if the year was 1990",
                        points=1,
                    ),
                ],
            )
            result: TraceEvaluationResult = evaluate(
                evaluation_case=case,
                trace=agent_trace,
                agent_framework=agent_framework,
            )
            assert result
            assert result.score == float(2 / 3)
    finally:
        agent.exit()


@pytest.mark.asyncio
async def test_run_agent_twice(agent_framework: AgentFramework) -> None:
    """When an agent is run twice, state from the first run shouldn't bleed into the second run"""
    model_id = "gpt-4.1-nano"
    env_check = validate_environment(model_id)
    if not env_check["keys_in_environment"]:
        pytest.skip(f"{env_check['missing_keys']} needed for {agent_framework}")

    model_args = {"temperature": 0.0}
    try:
        agent = await AnyAgent.create_async(
            agent_framework,
            AgentConfig(model_id=model_id, model_args=model_args, tools=[]),
        )
        results = await asyncio.gather(
            agent.run_async("What is the capital of France?"),
            agent.run_async("What is the capital of Spain?"),
        )
        result1, result2 = results
        assert result1.final_output is not None
        assert result2.final_output is not None
        assert "Paris" in result1.final_output
        assert "Madrid" in result2.final_output
        first_spans = result1.spans
        second_spans = result2.spans
        assert second_spans[: len(first_spans)] != first_spans, (
            "Spans from the first run should not be in the second"
        )
    finally:
        agent.exit()<|MERGE_RESOLUTION|>--- conflicted
+++ resolved
@@ -11,13 +11,9 @@
 
 from any_agent import AgentConfig, AgentFramework, AnyAgent, TracingConfig
 from any_agent.config import MCPStdio
-<<<<<<< HEAD
-from any_agent.tracing.agent_trace import AgentTrace
-=======
 from any_agent.evaluation import EvaluationCase, evaluate
 from any_agent.evaluation.schemas import CheckpointCriteria, TraceEvaluationResult
-from any_agent.tracing.trace import AgentTrace, _is_tracing_supported
->>>>>>> 331a6143
+from any_agent.tracing.agent_trace import AgentTrace
 
 
 def uvx_installed() -> bool:
@@ -100,54 +96,46 @@
         assert content == str(datetime.now().year)
         assert isinstance(agent_trace, AgentTrace)
         assert agent_trace.final_output
-<<<<<<< HEAD
         assert agent_trace.spans
         assert len(agent_trace.spans) > 0
+        assert agent_trace.duration is not None
+        assert isinstance(agent_trace.duration, timedelta)
+        assert agent_trace.duration.total_seconds() > 0
+        # Compare duration to measured wall time (allow 0.1s difference)
+        wall_time_s = wall_time_ns / 1_000_000_000
+        diff = abs(agent_trace.duration.total_seconds() - wall_time_s)
+        assert diff < 0.1, (
+            f"duration ({agent_trace.duration.total_seconds()}s) and wall_time ({wall_time_s}s) differ by more than 0.1s: {diff}s"
+        )
         cost_sum = agent_trace.get_total_cost()
-        if agent_framework is not AgentFramework.GOOGLE:
-=======
-        if _is_tracing_supported(agent_framework):
-            assert agent_trace.spans
-            assert len(agent_trace.spans) > 0
-            assert agent_trace.duration is not None
-            assert isinstance(agent_trace.duration, timedelta)
-            assert agent_trace.duration.total_seconds() > 0
-            # Compare duration to measured wall time (allow 0.1s difference)
-            wall_time_s = wall_time_ns / 1_000_000_000
-            diff = abs(agent_trace.duration.total_seconds() - wall_time_s)
-            assert diff < 0.1, (
-                f"duration ({agent_trace.duration.total_seconds()}s) and wall_time ({wall_time_s}s) differ by more than 0.1s: {diff}s"
-            )
-            cost_sum = agent_trace.get_total_cost()
->>>>>>> 331a6143
-            assert cost_sum.total_cost > 0
-            assert cost_sum.total_cost < 1.00
-            assert cost_sum.total_tokens > 0
-            assert cost_sum.total_tokens < 20000
-            case = EvaluationCase(
-                llm_judge="gpt-4.1-mini",
-                checkpoints=[
-                    CheckpointCriteria(
-                        criteria="Check if the agent called the write_file tool and it succeeded",
-                        points=1,
-                    ),
-                    CheckpointCriteria(
-                        criteria="Check if the agent wrote the year to the file.",
-                        points=1,
-                    ),
-                    CheckpointCriteria(
-                        criteria="Check if the year was 1990",
-                        points=1,
-                    ),
-                ],
-            )
-            result: TraceEvaluationResult = evaluate(
-                evaluation_case=case,
-                trace=agent_trace,
-                agent_framework=agent_framework,
-            )
-            assert result
-            assert result.score == float(2 / 3)
+        assert cost_sum.total_cost > 0
+        assert cost_sum.total_cost < 1.00
+        assert cost_sum.total_tokens > 0
+        assert cost_sum.total_tokens < 20000
+        case = EvaluationCase(
+            llm_judge="gpt-4.1-mini",
+            checkpoints=[
+                CheckpointCriteria(
+                    criteria="Check if the agent called the write_file tool and it succeeded",
+                    points=1,
+                ),
+                CheckpointCriteria(
+                    criteria="Check if the agent wrote the year to the file.",
+                    points=1,
+                ),
+                CheckpointCriteria(
+                    criteria="Check if the year was 1990",
+                    points=1,
+                ),
+            ],
+        )
+        result: TraceEvaluationResult = evaluate(
+            evaluation_case=case,
+            trace=agent_trace,
+            agent_framework=agent_framework,
+        )
+        assert result
+        assert result.score == float(2 / 3)
     finally:
         agent.exit()
 
