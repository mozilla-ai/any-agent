import asyncio
import os
import subprocess
import time
from datetime import datetime, timedelta
from pathlib import Path
from typing import Any

import pytest
from litellm.utils import validate_environment

from any_agent import AgentConfig, AgentFramework, AnyAgent, TracingConfig
from any_agent.config import MCPStdio
from any_agent.evaluation import EvaluationCase, evaluate
from any_agent.evaluation.schemas import CheckpointCriteria, TraceEvaluationResult
from any_agent.tracing.trace import AgentTrace, _is_tracing_supported


def check_uvx_installed() -> bool:
    """The integration tests requires uvx"""
    try:
        result = subprocess.run(  # noqa: S603
            ["uvx", "--version"],  # noqa: S607
            capture_output=True,
            check=True,
        )
        return True if result.returncode == 0 else False  # noqa: TRY300
    except Exception:
        return False


@pytest.mark.skipif(
    os.environ.get("ANY_AGENT_INTEGRATION_TESTS", "FALSE").upper() != "TRUE",
    reason="Integration tests require `ANY_AGENT_INTEGRATION_TESTS=TRUE` env var",
)
def test_load_and_run_agent(agent_framework: AgentFramework, tmp_path: Path) -> None:
    kwargs = {}

    tmp_file = "tmp.txt"

    if not check_uvx_installed():
        msg = "uvx is not installed. Please install it to run this test."
        raise RuntimeError(msg)

    def write_file(text: str) -> None:
        """write the text to a file in the tmp_path directory

        Args:
            text (str): The text to write to the file.

        Returns:
            None
        """
        with open(os.path.join(tmp_path, tmp_file), "w", encoding="utf-8") as f:
            f.write(text)

    kwargs["model_id"] = "gpt-4.1-mini"
    env_check = validate_environment(kwargs["model_id"])
    if not env_check["keys_in_environment"]:
        pytest.skip(f"{env_check['missing_keys']} needed for {agent_framework}")

    model_args: dict[str, Any] = (
        {"parallel_tool_calls": False}
        if agent_framework not in [AgentFramework.AGNO, AgentFramework.LLAMA_INDEX]
        else {}
    )
    model_args["temperature"] = 0.0
    tools = [
        write_file,
        MCPStdio(
            command="uvx",
            args=["mcp-server-time", "--local-timezone=America/New_York"],
            tools=[
                "get_current_time",
            ],
        ),
    ]
    agent_config = AgentConfig(
        tools=tools,  # type: ignore[arg-type]
        instructions="Search the web to answer",
        model_args=model_args,
        **kwargs,  # type: ignore[arg-type]
    )
    agent = AnyAgent.create(agent_framework, agent_config, tracing=TracingConfig())

    try:
        start_ns = time.time_ns()
        agent_trace = agent.run(
            "Use the tools to find what year it is in the America/New_York timezone and write the value (single number) to a file",
        )
        end_ns = time.time_ns()
        wall_time_ns = end_ns - start_ns
        assert os.path.exists(os.path.join(tmp_path, tmp_file))
        with open(os.path.join(tmp_path, tmp_file)) as f:
            content = f.read()
        assert content == str(datetime.now().year)
        assert isinstance(agent_trace, AgentTrace)
        assert agent_trace.final_output
        if _is_tracing_supported(agent_framework):
            assert agent_trace.spans
            assert len(agent_trace.spans) > 0
<<<<<<< HEAD
            cost_sum = agent_trace.usage_and_cost
=======
            assert agent_trace.duration is not None
            assert isinstance(agent_trace.duration, timedelta)
            assert agent_trace.duration.total_seconds() > 0
            # Compare duration to measured wall time (allow 0.1s difference)
            wall_time_s = wall_time_ns / 1_000_000_000
            diff = abs(agent_trace.duration.total_seconds() - wall_time_s)
            assert diff < 0.1, (
                f"duration ({agent_trace.duration.total_seconds()}s) and wall_time ({wall_time_s}s) differ by more than 0.1s: {diff}s"
            )
            cost_sum = agent_trace.get_total_cost()
>>>>>>> 9e4e264c
            assert cost_sum.total_cost > 0
            assert cost_sum.total_cost < 1.00
            assert cost_sum.total_tokens > 0
            assert cost_sum.total_tokens < 20000
            case = EvaluationCase(
                llm_judge="gpt-4.1-mini",
                checkpoints=[
                    CheckpointCriteria(
                        criteria="Check if the agent called the write_file tool and it succeeded",
                        points=1,
                    ),
                    CheckpointCriteria(
                        criteria="Check if the agent wrote the year to the file.",
                        points=1,
                    ),
                    CheckpointCriteria(
                        criteria="Check if the year was 1990",
                        points=1,
                    ),
                ],
            )
            result: TraceEvaluationResult = evaluate(
                evaluation_case=case,
                trace=agent_trace,
                agent_framework=agent_framework,
            )
            assert result
            assert result.score == float(2 / 3)
    finally:
        agent.exit()


@pytest.mark.asyncio
async def test_run_agent_twice(agent_framework: AgentFramework) -> None:
    """When an agent is run twice, state from the first run shouldn't bleed into the second run"""
    model_id = "gpt-4.1-nano"
    env_check = validate_environment(model_id)
    if not env_check["keys_in_environment"]:
        pytest.skip(f"{env_check['missing_keys']} needed for {agent_framework}")

    model_args = {"temperature": 0.0}
    try:
        agent = await AnyAgent.create_async(
            agent_framework,
            AgentConfig(model_id=model_id, model_args=model_args, tools=[]),
        )
        results = await asyncio.gather(
            agent.run_async("What is the capital of France?"),
            agent.run_async("What is the capital of Spain?"),
        )
        result1, result2 = results
        assert result1.final_output is not None
        assert result2.final_output is not None
        assert "Paris" in result1.final_output
        assert "Madrid" in result2.final_output
        if _is_tracing_supported(agent_framework):
            first_spans = result1.spans
            second_spans = result2.spans
            assert second_spans[: len(first_spans)] != first_spans, (
                "Spans from the first run should not be in the second"
            )
            assert result1.spans
            assert len(result1.spans) > 0
            cost_sum = result1.usage_and_cost
            assert cost_sum.total_cost > 0
            assert cost_sum.total_cost < 1.00
            assert cost_sum.total_tokens > 0
            assert cost_sum.total_tokens < 20000
    finally:
        agent.exit()<|MERGE_RESOLUTION|>--- conflicted
+++ resolved
@@ -99,9 +99,7 @@
         if _is_tracing_supported(agent_framework):
             assert agent_trace.spans
             assert len(agent_trace.spans) > 0
-<<<<<<< HEAD
             cost_sum = agent_trace.usage_and_cost
-=======
             assert agent_trace.duration is not None
             assert isinstance(agent_trace.duration, timedelta)
             assert agent_trace.duration.total_seconds() > 0
@@ -112,7 +110,6 @@
                 f"duration ({agent_trace.duration.total_seconds()}s) and wall_time ({wall_time_s}s) differ by more than 0.1s: {diff}s"
             )
             cost_sum = agent_trace.get_total_cost()
->>>>>>> 9e4e264c
             assert cost_sum.total_cost > 0
             assert cost_sum.total_cost < 1.00
             assert cost_sum.total_tokens > 0
