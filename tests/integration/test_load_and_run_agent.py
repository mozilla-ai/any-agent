import asyncio
import os
import subprocess
import time
from datetime import datetime, timedelta
from pathlib import Path
from typing import Any

import pytest
from litellm.utils import validate_environment

from any_agent import AgentConfig, AgentFramework, AnyAgent, TracingConfig
from any_agent.config import MCPStdio
from any_agent.evaluation import EvaluationCase, evaluate
from any_agent.evaluation.schemas import CheckpointCriteria, TraceEvaluationResult
from any_agent.tracing.agent_trace import AgentTrace


def uvx_installed() -> bool:
    """The integration tests requires uvx"""
    try:
        result = subprocess.run(  # noqa: S603
            ["uvx", "--version"],  # noqa: S607
            capture_output=True,
            check=True,
        )
        return True if result.returncode == 0 else False  # noqa: TRY300
    except Exception:
        return False


@pytest.mark.skipif(
    os.environ.get("ANY_AGENT_INTEGRATION_TESTS", "FALSE").upper() != "TRUE",
    reason="Integration tests require `ANY_AGENT_INTEGRATION_TESTS=TRUE` env var",
)
def test_load_and_run_agent(
    agent_framework: AgentFramework, tmp_path: Path, request: pytest.FixtureRequest
) -> None:
    kwargs = {}

    tmp_file = "tmp.txt"

    if not uvx_installed():
        msg = "uvx is not installed. Please install it to run this test."
        raise RuntimeError(msg)

    def write_file(text: str) -> None:
        """write the text to a file in the tmp_path directory

        Args:
            text (str): The text to write to the file.

        Returns:
            None
        """
        with open(os.path.join(tmp_path, tmp_file), "w", encoding="utf-8") as f:
            f.write(text)

    kwargs["model_id"] = "gpt-4.1-mini"
    env_check = validate_environment(kwargs["model_id"])
    if not env_check["keys_in_environment"]:
        pytest.skip(f"{env_check['missing_keys']} needed for {agent_framework}")

    model_args: dict[str, Any] = (
        {"parallel_tool_calls": False}
        if agent_framework not in [AgentFramework.AGNO, AgentFramework.LLAMA_INDEX]
        else {}
    )
    model_args["temperature"] = 0.0
    tools = [
        write_file,
        MCPStdio(
            command="uvx",
            args=["mcp-server-time", "--local-timezone=America/New_York"],
            tools=[
                "get_current_time",
            ],
        ),
    ]
    agent_config = AgentConfig(
        tools=tools,  # type: ignore[arg-type]
        instructions="Search the web to answer",
        model_args=model_args,
        **kwargs,  # type: ignore[arg-type]
    )
    agent = AnyAgent.create(agent_framework, agent_config, tracing=TracingConfig())

    try:
        start_ns = time.time_ns()
        agent_trace = agent.run(
            "Use the tools to find what year it is in the America/New_York timezone and write the value (single number) to a file",
        )
        end_ns = time.time_ns()
        wall_time_ns = end_ns - start_ns
        assert os.path.exists(os.path.join(tmp_path, tmp_file))
        with open(os.path.join(tmp_path, tmp_file)) as f:
            content = f.read()
        assert content == str(datetime.now().year)
        assert isinstance(agent_trace, AgentTrace)
        assert agent_trace.final_output
<<<<<<< HEAD
        assert agent_trace.spans
        assert len(agent_trace.spans) > 0
        with open("foo.json", "w") as f:
            f.write(agent_trace.spans[0].model_dump_json())
        assert agent_trace.duration is not None
        assert isinstance(agent_trace.duration, timedelta)
        assert agent_trace.duration.total_seconds() > 0
        # Compare duration to measured wall time (allow 0.1s difference)
        wall_time_s = wall_time_ns / 1_000_000_000
        diff = abs(agent_trace.duration.total_seconds() - wall_time_s)
        assert diff < 0.1, (
            f"duration ({agent_trace.duration.total_seconds()}s) and wall_time ({wall_time_s}s) differ by more than 0.1s: {diff}s"
        )
        cost_sum = agent_trace.get_total_cost()
        assert cost_sum.total_cost > 0
        assert cost_sum.total_cost < 1.00
        assert cost_sum.total_tokens > 0
        assert cost_sum.total_tokens < 20000
        case = EvaluationCase(
            llm_judge="gpt-4.1-mini",
            checkpoints=[
                CheckpointCriteria(
                    criteria="Check if the agent called the write_file tool and it succeeded",
                    points=1,
                ),
                CheckpointCriteria(
                    criteria="Check if the agent wrote the year to the file.",
                    points=1,
                ),
                CheckpointCriteria(
                    criteria="Check if the year was 1990",
                    points=1,
                ),
            ],
        )
        result: TraceEvaluationResult = evaluate(
            evaluation_case=case,
            trace=agent_trace,
        )
        assert result
        assert result.score == float(2 / 3)
=======
        update_trace = request.config.getoption("--update-trace-assets")
        if update_trace and _is_tracing_supported(agent_framework):
            trace_path = (
                Path(__file__).parent.parent
                / "assets"
                / f"{agent_framework.name}_trace.json"
            )
            with open(trace_path, "w", encoding="utf-8") as f:
                f.write(agent_trace.model_dump_json(indent=2))
        if _is_tracing_supported(agent_framework):
            assert agent_trace.spans
            assert len(agent_trace.spans) > 0
            assert agent_trace.duration is not None
            assert isinstance(agent_trace.duration, timedelta)
            assert agent_trace.duration.total_seconds() > 0
            # Compare duration to measured wall time (allow 0.1s difference)
            wall_time_s = wall_time_ns / 1_000_000_000
            diff = abs(agent_trace.duration.total_seconds() - wall_time_s)
            assert diff < 0.1, (
                f"duration ({agent_trace.duration.total_seconds()}s) and wall_time ({wall_time_s}s) differ by more than 0.1s: {diff}s"
            )
            assert agent_trace.cost.total_cost > 0
            assert agent_trace.cost.total_cost < 1.00
            assert agent_trace.usage.total_tokens > 0
            assert agent_trace.usage.total_tokens < 20000
            case = EvaluationCase(
                llm_judge="gpt-4.1-mini",
                checkpoints=[
                    CheckpointCriteria(
                        criteria="Check if the agent called the write_file tool and it succeeded",
                        points=1,
                    ),
                    CheckpointCriteria(
                        criteria="Check if the agent wrote the year to the file.",
                        points=1,
                    ),
                    CheckpointCriteria(
                        criteria="Check if the year was 1990",
                        points=1,
                    ),
                ],
            )
            result: TraceEvaluationResult = evaluate(
                evaluation_case=case,
                trace=agent_trace,
                agent_framework=agent_framework,
            )
            assert result
            assert result.score == float(2 / 3)
>>>>>>> b9fb0f2d
    finally:
        agent.exit()


@pytest.mark.asyncio
async def test_run_agent_twice(agent_framework: AgentFramework) -> None:
    """When an agent is run twice, state from the first run shouldn't bleed into the second run"""
    model_id = "gpt-4.1-nano"
    env_check = validate_environment(model_id)
    if not env_check["keys_in_environment"]:
        pytest.skip(f"{env_check['missing_keys']} needed for {agent_framework}")

    model_args = {"temperature": 0.0}
    try:
        agent = await AnyAgent.create_async(
            agent_framework,
            AgentConfig(model_id=model_id, model_args=model_args, tools=[]),
        )
        results = await asyncio.gather(
            agent.run_async("What is the capital of France?"),
            agent.run_async("What is the capital of Spain?"),
        )
        result1, result2 = results
        assert result1.final_output is not None
        assert result2.final_output is not None
        assert "Paris" in result1.final_output
        assert "Madrid" in result2.final_output
<<<<<<< HEAD
        first_spans = result1.spans
        second_spans = result2.spans
        assert second_spans[: len(first_spans)] != first_spans, (
            "Spans from the first run should not be in the second"
        )
=======
        if _is_tracing_supported(agent_framework):
            first_spans = result1.spans
            second_spans = result2.spans
            assert second_spans[: len(first_spans)] != first_spans, (
                "Spans from the first run should not be in the second"
            )
            assert result1.spans
            assert len(result1.spans) > 0
            assert result1.cost.total_cost > 0
            assert result1.cost.total_cost < 1.00
            assert result1.usage.total_tokens > 0
            assert result1.usage.total_tokens < 20000
>>>>>>> b9fb0f2d
    finally:
        agent.exit()<|MERGE_RESOLUTION|>--- conflicted
+++ resolved
@@ -98,11 +98,17 @@
         assert content == str(datetime.now().year)
         assert isinstance(agent_trace, AgentTrace)
         assert agent_trace.final_output
-<<<<<<< HEAD
+        update_trace = request.config.getoption("--update-trace-assets")
+        if update_trace:
+            trace_path = (
+                Path(__file__).parent.parent
+                / "assets"
+                / f"{agent_framework.name}_trace.json"
+            )
+            with open(trace_path, "w", encoding="utf-8") as f:
+                f.write(agent_trace.model_dump_json(indent=2))
         assert agent_trace.spans
         assert len(agent_trace.spans) > 0
-        with open("foo.json", "w") as f:
-            f.write(agent_trace.spans[0].model_dump_json())
         assert agent_trace.duration is not None
         assert isinstance(agent_trace.duration, timedelta)
         assert agent_trace.duration.total_seconds() > 0
@@ -112,11 +118,10 @@
         assert diff < 0.1, (
             f"duration ({agent_trace.duration.total_seconds()}s) and wall_time ({wall_time_s}s) differ by more than 0.1s: {diff}s"
         )
-        cost_sum = agent_trace.get_total_cost()
-        assert cost_sum.total_cost > 0
-        assert cost_sum.total_cost < 1.00
-        assert cost_sum.total_tokens > 0
-        assert cost_sum.total_tokens < 20000
+        assert agent_trace.cost.total_cost > 0
+        assert agent_trace.cost.total_cost < 1.00
+        assert agent_trace.usage.total_tokens > 0
+        assert agent_trace.usage.total_tokens < 20000
         case = EvaluationCase(
             llm_judge="gpt-4.1-mini",
             checkpoints=[
@@ -137,60 +142,10 @@
         result: TraceEvaluationResult = evaluate(
             evaluation_case=case,
             trace=agent_trace,
+            agent_framework=agent_framework,
         )
         assert result
         assert result.score == float(2 / 3)
-=======
-        update_trace = request.config.getoption("--update-trace-assets")
-        if update_trace and _is_tracing_supported(agent_framework):
-            trace_path = (
-                Path(__file__).parent.parent
-                / "assets"
-                / f"{agent_framework.name}_trace.json"
-            )
-            with open(trace_path, "w", encoding="utf-8") as f:
-                f.write(agent_trace.model_dump_json(indent=2))
-        if _is_tracing_supported(agent_framework):
-            assert agent_trace.spans
-            assert len(agent_trace.spans) > 0
-            assert agent_trace.duration is not None
-            assert isinstance(agent_trace.duration, timedelta)
-            assert agent_trace.duration.total_seconds() > 0
-            # Compare duration to measured wall time (allow 0.1s difference)
-            wall_time_s = wall_time_ns / 1_000_000_000
-            diff = abs(agent_trace.duration.total_seconds() - wall_time_s)
-            assert diff < 0.1, (
-                f"duration ({agent_trace.duration.total_seconds()}s) and wall_time ({wall_time_s}s) differ by more than 0.1s: {diff}s"
-            )
-            assert agent_trace.cost.total_cost > 0
-            assert agent_trace.cost.total_cost < 1.00
-            assert agent_trace.usage.total_tokens > 0
-            assert agent_trace.usage.total_tokens < 20000
-            case = EvaluationCase(
-                llm_judge="gpt-4.1-mini",
-                checkpoints=[
-                    CheckpointCriteria(
-                        criteria="Check if the agent called the write_file tool and it succeeded",
-                        points=1,
-                    ),
-                    CheckpointCriteria(
-                        criteria="Check if the agent wrote the year to the file.",
-                        points=1,
-                    ),
-                    CheckpointCriteria(
-                        criteria="Check if the year was 1990",
-                        points=1,
-                    ),
-                ],
-            )
-            result: TraceEvaluationResult = evaluate(
-                evaluation_case=case,
-                trace=agent_trace,
-                agent_framework=agent_framework,
-            )
-            assert result
-            assert result.score == float(2 / 3)
->>>>>>> b9fb0f2d
     finally:
         agent.exit()
 
@@ -218,25 +173,10 @@
         assert result2.final_output is not None
         assert "Paris" in result1.final_output
         assert "Madrid" in result2.final_output
-<<<<<<< HEAD
         first_spans = result1.spans
         second_spans = result2.spans
         assert second_spans[: len(first_spans)] != first_spans, (
             "Spans from the first run should not be in the second"
         )
-=======
-        if _is_tracing_supported(agent_framework):
-            first_spans = result1.spans
-            second_spans = result2.spans
-            assert second_spans[: len(first_spans)] != first_spans, (
-                "Spans from the first run should not be in the second"
-            )
-            assert result1.spans
-            assert len(result1.spans) > 0
-            assert result1.cost.total_cost > 0
-            assert result1.cost.total_cost < 1.00
-            assert result1.usage.total_tokens > 0
-            assert result1.usage.total_tokens < 20000
->>>>>>> b9fb0f2d
     finally:
         agent.exit()