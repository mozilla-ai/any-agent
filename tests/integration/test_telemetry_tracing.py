--- conflicted
+++ resolved
@@ -4,64 +4,7 @@
 from any_agent.tracing import RichConsoleSpanExporter
 
 
-<<<<<<< HEAD
 def test_rich_console_span_exporter_default(llm_span):
-=======
-class LLMSpan:
-    def to_json(self) -> str:
-        return json.dumps(
-            {
-                "name": "ChatLiteLLM",
-                "context": {
-                    "trace_id": "0x69ea1b41a9bc5724381993def669c803",
-                    "span_id": "0x3817abcfb97cc40c",
-                    "trace_state": "[]",
-                },
-                "kind": "SpanKind.INTERNAL",
-                "parent_id": "0x68ff5f13e03ac3fd",
-                "start_time": "2025-04-14T10:26:31.383147Z",
-                "end_time": "2025-04-14T10:26:32.563750Z",
-                "status": {"status_code": "OK"},
-                "attributes": {
-                    "input.value": '{"messages": [[{"lc": 1, "type": "constructor", "id": ["langchain", "schema", "messages", "SystemMessage"], "kwargs": {"content": "Use the available tools to find the answer", "type": "system"}}, {"lc": 1, "type": "constructor", "id": ["langchain", "schema", "messages", "HumanMessage"], "kwargs": {"content": "Which agent framework is the best?", "type": "human", "id": "2aaf3de6-edf7-4cfa-9483-da348a6749da"}}]]}',
-                    "input.mime_type": "application/json",
-                    "output.value": '{"generations": [[{"text": "", "generation_info": {"finish_reason": "tool_calls"}, "type": "ChatGeneration", "message": {"lc": 1, "type": "constructor", "id": ["langchain", "schema", "messages", "AIMessage"], "kwargs": {"content": "", "additional_kwargs": {"tool_calls": [{"lc": 1, "type": "not_implemented", "id": ["litellm", "types", "utils", "ChatCompletionMessageToolCall"], "repr": "ChatCompletionMessageToolCall(function=Function(arguments=\'{\\"query\\":\\"best agent frameworks 2023\\"}\', name=\'search_web\'), id=\'call_hYPpXiyNNLiRRytLlJdNFpGN\', type=\'function\')"}]}, "response_metadata": {"token_usage": {"lc": 1, "type": "not_implemented", "id": ["litellm", "types", "utils", "Usage"], "repr": "Usage(completion_tokens=20, prompt_tokens=145, total_tokens=165, completion_tokens_details=CompletionTokensDetailsWrapper(accepted_prediction_tokens=0, audio_tokens=0, reasoning_tokens=0, rejected_prediction_tokens=0, text_tokens=None), prompt_tokens_details=PromptTokensDetailsWrapper(audio_tokens=0, cached_tokens=0, text_tokens=None, image_tokens=None))"}, "model": "gpt-4o-mini", "finish_reason": "tool_calls", "model_name": "gpt-4o-mini"}, "type": "ai", "id": "run-984943f2-6546-47fc-9b1d-81714109e374-0", "tool_calls": [{"name": "search_web", "args": {"query": "best agent frameworks 2023"}, "id": "call_hYPpXiyNNLiRRytLlJdNFpGN", "type": "tool_call"}], "usage_metadata": {"input_tokens": 145, "output_tokens": 20, "total_tokens": 165}, "invalid_tool_calls": []}}}]], "llm_output": {"token_usage": {"completion_tokens": 20, "prompt_tokens": 145, "total_tokens": 165, "completion_tokens_details": {"accepted_prediction_tokens": 0, "audio_tokens": 0, "reasoning_tokens": 0, "rejected_prediction_tokens": 0}, "prompt_tokens_details": {"audio_tokens": 0, "cached_tokens": 0}}, "model": "gpt-4o-mini"}, "run": null, "type": "LLMResult"}',
-                    "output.mime_type": "application/json",
-                    "llm.input_messages.0.message.role": "system",
-                    "llm.input_messages.0.message.content": "Use the available tools to find the answer",
-                    "llm.input_messages.1.message.role": "user",
-                    "llm.input_messages.1.message.content": "Which agent framework is the best?",
-                    "llm.output_messages.0.message.role": "assistant",
-                    "llm.invocation_parameters": '{"model": "gpt-4o-mini", "temperature": null, "top_p": null, "top_k": null, "n": null, "_type": "litellm-chat", "stop": null, "tools": [{"type": "function", "function": {"name": "search_web", "description": "Performs a duckduckgo web search based on your query (think a Google search) then returns the top search results.\\n\\n    Args:\\n        query (str): The search query to perform.\\n\\n    Returns:\\n        The top search results.", "parameters": {"properties": {"query": {"type": "string"}}, "required": ["query"], "type": "object"}}}, {"type": "function", "function": {"name": "visit_webpage", "description": "Visits a webpage at the given url and reads its content as a markdown string. Use this to browse webpages.\\n\\n    Args:\\n        url: The url of the webpage to visit.", "parameters": {"properties": {"url": {"type": "string"}}, "required": ["url"], "type": "object"}}}], "tool_choice": null}',
-                    "llm.model_name": "gpt-4o-mini",
-                    "llm.token_count.prompt": 145,
-                    "llm.token_count.completion": 20,
-                    "llm.token_count.total": 165,
-                    "metadata": '{"langgraph_step": 1, "langgraph_node": "agent", "langgraph_triggers": ["branch:to:agent", "start:agent", "tools"], "langgraph_path": ["__pregel_pull", "agent"], "langgraph_checkpoint_ns": "agent:b43d5300-228d-6e29-4b2f-7994f7924340", "checkpoint_ns": "agent:b43d5300-228d-6e29-4b2f-7994f7924340", "ls_provider": "litellm", "ls_model_type": "chat", "ls_model_name": "gpt-4o-mini"}',
-                    "openinference.span.kind": "LLM",
-                },
-                "events": [],
-                "links": [],
-                "resource": {
-                    "attributes": {
-                        "telemetry.sdk.language": "python",
-                        "telemetry.sdk.name": "opentelemetry",
-                        "telemetry.sdk.version": "1.32.0",
-                        "service.name": "unknown_service",
-                    },
-                    "schema_url": "",
-                },
-            },
-        )
-
-
-@pytest.fixture
-def llm_span() -> LLMSpan:
-    return LLMSpan()
-
-
-def test_rich_console_span_exporter_default(llm_span: LLMSpan) -> None:
->>>>>>> f283aba8
     console_mock = MagicMock()
     with patch("any_agent.tracing.Console", console_mock):
         exporter = RichConsoleSpanExporter(AgentFramework.LANGCHAIN, TracingConfig())
@@ -69,7 +12,7 @@
         console_mock.return_value.rule.assert_called()
 
 
-def test_rich_console_span_exporter_disable(llm_span: LLMSpan) -> None:
+def test_rich_console_span_exporter_disable(llm_span) -> None:
     console_mock = MagicMock()
     with patch("any_agent.tracing.Console", console_mock):
         exporter = RichConsoleSpanExporter(
