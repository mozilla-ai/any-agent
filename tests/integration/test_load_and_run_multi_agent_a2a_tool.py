--- conflicted
+++ resolved
@@ -1,9 +1,5 @@
 import datetime
-<<<<<<< HEAD
 import os
-=======
-import logging
->>>>>>> 179e3105
 from multiprocessing import Process, Queue
 
 import pytest
