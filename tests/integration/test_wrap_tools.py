import asyncio
from collections.abc import Sequence
from typing import Any

import pytest
from agents.tool import Tool as OpenaiClass
from google.adk.tools import FunctionTool as GoogleClass
from langchain.tools import BaseTool as LangchainClass
from llama_index.core.tools import FunctionTool as LlamaindexClass
from smolagents.tools import Tool as SmolagentsClass

<<<<<<< HEAD
from any_agent.config import AgentFramework
=======
from any_agent import AgentFramework
from any_agent.config import Tool
>>>>>>> f283aba8
from any_agent.tools import search_web, visit_webpage
from any_agent.tools.wrappers import wrap_tools


def wrap_sync(
    tools: Sequence[Tool],
    framework: AgentFramework,
) -> list[Tool]:
    wrapped_tools, _ = asyncio.get_event_loop().run_until_complete(
        wrap_tools(tools, framework)
    )
    return wrapped_tools


@pytest.mark.parametrize(
    ("framework", "expected_class"),
    [
        (AgentFramework.GOOGLE, GoogleClass),
        (AgentFramework.LANGCHAIN, LangchainClass),
        (AgentFramework.LLAMA_INDEX, LlamaindexClass),
        (AgentFramework.OPENAI, OpenaiClass),
        (AgentFramework.SMOLAGENTS, SmolagentsClass),
    ],
)
def test_wrap_tools(framework: AgentFramework, expected_class: Any) -> None:
    wrapped_tools = wrap_sync([search_web, visit_webpage], framework)
    assert all(isinstance(tool, expected_class) for tool in wrapped_tools)<|MERGE_RESOLUTION|>--- conflicted
+++ resolved
@@ -9,12 +9,8 @@
 from llama_index.core.tools import FunctionTool as LlamaindexClass
 from smolagents.tools import Tool as SmolagentsClass
 
-<<<<<<< HEAD
-from any_agent.config import AgentFramework
-=======
 from any_agent import AgentFramework
 from any_agent.config import Tool
->>>>>>> f283aba8
 from any_agent.tools import search_web, visit_webpage
 from any_agent.tools.wrappers import wrap_tools
 
