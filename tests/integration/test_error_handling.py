--- conflicted
+++ resolved
@@ -10,14 +10,10 @@
     AnyAgent,
 )
 from any_agent.tracing.otel_types import StatusCode
-<<<<<<< HEAD
-from tests.integration.helpers import DEFAULT_SMALL_MODEL_ID, get_model_args
-=======
 from tests.integration.helpers import (
     DEFAULT_SMALL_MODEL_ID,
     get_default_agent_model_args,
 )
->>>>>>> 62b7c907
 
 
 def test_runtime_error(
@@ -47,13 +43,9 @@
     with patch(patch_function) as litellm_path:
         litellm_path.side_effect = RuntimeError(exc_reason)
         agent_config = AgentConfig(
-<<<<<<< HEAD
-            model_id=kwargs["model_id"], tools=[], model_args=get_model_args()
-=======
             model_id=kwargs["model_id"],
             tools=[],
             model_args=get_default_agent_model_args(agent_framework),
->>>>>>> 62b7c907
         )
         agent = AnyAgent.create(agent_framework, agent_config)
         spans = []
@@ -104,11 +96,7 @@
         model_id=kwargs["model_id"],
         instructions="You must use the available tools to answer questions.",
         tools=[search_web],
-<<<<<<< HEAD
-        model_args=get_model_args(),
-=======
         model_args=get_default_agent_model_args(agent_framework),
->>>>>>> 62b7c907
     )
 
     agent = AnyAgent.create(agent_framework, agent_config)
