import json
import os
import subprocess
import time
from datetime import datetime, timedelta
from pathlib import Path

import pytest
from litellm.utils import validate_environment
from pydantic import BaseModel, ConfigDict

from any_agent import (
    AgentConfig,
    AgentFramework,
    AnyAgent,
)
<<<<<<< HEAD
from any_agent.config import MCPStdio, MCPStreamableHttp
=======
from any_agent.callbacks.span_print import ConsolePrintSpan
from any_agent.config import MCPStdio
>>>>>>> d905ad15
from any_agent.evaluation.agent_judge import AgentJudge
from any_agent.evaluation.llm_judge import LlmJudge
from any_agent.evaluation.schemas import EvaluationOutput
from any_agent.tracing.agent_trace import AgentSpan, AgentTrace, CostInfo, TokenInfo
from tests.integration.helpers import (
    DEFAULT_SMALL_MODEL_ID,
    get_default_agent_model_args,
)


def uvx_installed() -> bool:
    try:
        result = subprocess.run(
            ["uvx", "--version"],  # noqa: S607
            capture_output=True,
            check=True,
        )
        return True if result.returncode == 0 else False  # noqa: TRY300
    except Exception:
        return False


def assert_trace(agent_trace: AgentTrace, agent_framework: AgentFramework) -> None:
    def assert_first_llm_call(llm_call: AgentSpan) -> None:
        """Checks the `_set_llm_inputs` implemented by each framework's instrumentation."""
        assert llm_call.attributes.get("gen_ai.input.messages", None) is not None
        # input.messages should be a valid JSON string (list of dicts)
        input_messages_raw = llm_call.attributes.get("gen_ai.input.messages")
        assert input_messages_raw is not None
        input_messages = json.loads(input_messages_raw)
        assert input_messages[0]["role"] == "system"
        assert input_messages[1]["role"] == "user"

    def assert_first_tool_execution(tool_execution: AgentSpan) -> None:
        """Checks the tools setup implemented by each framework's instrumentation."""
        assert tool_execution.attributes.get("gen_ai.tool.args", None) is not None
        # tool.args should be a JSON string (dict)
        tool_args_raw = tool_execution.attributes.get("gen_ai.tool.args")
        assert tool_args_raw is not None
        args = json.loads(tool_args_raw)
        assert "timezone" in args
        assert isinstance(agent_trace, AgentTrace)
        assert agent_trace.final_output

    agent_invocations = []
    llm_calls = []
    tool_executions = []
    for span in agent_trace.spans:
        if span.is_agent_invocation():
            agent_invocations.append(span)
        elif span.is_llm_call():
            llm_calls.append(span)
        elif span.is_tool_execution():
            tool_executions.append(span)
        else:
            msg = f"Unexpected span: {span}"
            raise AssertionError(msg)

    assert len(agent_invocations) == 1

    assert len(llm_calls) >= 2
    assert_first_llm_call(llm_calls[0])

    assert len(tool_executions) >= 2
    assert_first_tool_execution(tool_executions[0])

    messages = agent_trace.spans_to_messages()
    assert messages[0].role == "system"
    assert messages[1].role == "user"
    assert len(messages) == 2 + len(llm_calls) + len(tool_executions)


def assert_trace_only_mcp(
    agent_trace: AgentTrace, agent_framework: AgentFramework
) -> None:
    def assert_first_llm_call(llm_call: AgentSpan) -> None:
        """Checks the `_set_llm_inputs` implemented by each framework's instrumentation."""
        assert llm_call.attributes.get("gen_ai.input.messages", None) is not None
        # input.messages should be a valid JSON string (list of dicts)
        input_messages_raw = llm_call.attributes.get("gen_ai.input.messages")
        assert input_messages_raw is not None
        input_messages = json.loads(input_messages_raw)
        assert input_messages[0]["role"] == "system"
        assert input_messages[1]["role"] == "user"

    def assert_first_tool_execution(tool_execution: AgentSpan) -> None:
        """Checks the tools setup implemented by each framework's instrumentation."""
        assert tool_execution.attributes.get("gen_ai.tool.args", None) is not None
        # tool.args should be a JSON string (dict)
        tool_args_raw = tool_execution.attributes.get("gen_ai.tool.args")
        assert tool_args_raw is not None
        args = json.loads(tool_args_raw)
        assert "timezone" in args
        assert isinstance(agent_trace, AgentTrace)
        assert agent_trace.final_output

    agent_invocations = []
    llm_calls = []
    tool_executions = []
    for span in agent_trace.spans:
        if span.is_agent_invocation():
            agent_invocations.append(span)
        elif span.is_llm_call():
            llm_calls.append(span)
        elif span.is_tool_execution():
            tool_executions.append(span)
        else:
            msg = f"Unexpected span: {span}"
            raise AssertionError(msg)

    assert len(agent_invocations) == 1

    assert len(llm_calls) >= 2
    assert_first_llm_call(llm_calls[0])

    assert len(tool_executions) >= 1
    assert_first_tool_execution(tool_executions[0])

    messages = agent_trace.spans_to_messages()
    assert messages[0].role == "system"
    assert messages[1].role == "user"
    assert len(messages) == 2 + len(llm_calls) + len(tool_executions)


def assert_duration(agent_trace: AgentTrace, wall_time_s: float) -> None:
    assert agent_trace.duration is not None
    assert isinstance(agent_trace.duration, timedelta)
    assert agent_trace.duration.total_seconds() > 0

    diff = abs(agent_trace.duration.total_seconds() - wall_time_s)
    assert diff < 0.1, (
        f"duration ({agent_trace.duration.total_seconds()}s) and wall_time ({wall_time_s}s) differ by more than 0.1s: {diff}s"
    )


def assert_cost(agent_trace: AgentTrace) -> None:
    assert isinstance(agent_trace.cost, CostInfo)
    assert agent_trace.cost.input_cost > 0
    assert agent_trace.cost.output_cost > 0
    assert agent_trace.cost.input_cost + agent_trace.cost.output_cost < 1.00


def assert_tokens(agent_trace: AgentTrace) -> None:
    assert isinstance(agent_trace.tokens, TokenInfo)
    assert agent_trace.tokens.input_tokens > 0
    assert agent_trace.tokens.output_tokens > 0
    assert (agent_trace.tokens.input_tokens + agent_trace.tokens.output_tokens) < 20000


def assert_eval(agent_trace: AgentTrace) -> None:
    """Test evaluation using the new judge classes."""
    # Test 1: Check if agent called write_file tool using LlmJudge
    llm_judge = LlmJudge(
        model_id=DEFAULT_SMALL_MODEL_ID,
        model_args={
            "temperature": 0.0,
        },  # Because it's an llm not agent, the default_model_args are not used
    )
    result1 = llm_judge.run(
        context=str(agent_trace.spans_to_messages()),
        question="Do the messages contain the year 2025?",
    )
    assert isinstance(result1, EvaluationOutput)
    assert result1.passed, (
        f"Expected agent to call write_file tool, but evaluation failed: {result1.reasoning}"
    )

    # Test 2: Check if agent wrote the current year to file using AgentJudge
    agent_judge = AgentJudge(
        model_id=DEFAULT_SMALL_MODEL_ID,
        model_args=get_default_agent_model_args(AgentFramework.TINYAGENT),
    )

    def get_current_year() -> str:
        """Get the current year"""
        return str(datetime.now().year)

    eval_trace = agent_judge.run(
        trace=agent_trace,
        question="Did the agent write the year to a file? Grab the messages from the trace and check if the write_file tool was called.",
        additional_tools=[get_current_year],
    )
    result2 = eval_trace.final_output
    assert isinstance(result2, EvaluationOutput)
    assert result2.passed, (
        f"Expected agent to write current year to file, but evaluation failed: {result2.reasoning}"
    )

    # Test 3: Verify at least one evaluation passes (basic sanity check)
    results = [result1, result2]
    passed_count = sum(1 for r in results if r.passed)
    assert passed_count >= 1, (
        f"Expected at least 1 evaluation to pass, but got {passed_count}/2"
    )


class Step(BaseModel):
    number: int
    description: str


class Steps(BaseModel):
    model_config = ConfigDict(extra="forbid")
    steps: list[Step]


def test_load_and_run_agent(
    agent_framework: AgentFramework, tmp_path: Path, request: pytest.FixtureRequest
) -> None:
    kwargs = {}

    tmp_file = "tmp.txt"

    if not uvx_installed():
        msg = "uvx is not installed. Please install it to run this test."
        raise RuntimeError(msg)

    def write_file(text: str) -> None:
        """write the text to a file in the tmp_path directory

        Args:
            text (str): The text to write to the file.

        Returns:
            None
        """
        with open(os.path.join(tmp_path, tmp_file), "w", encoding="utf-8") as f:
            f.write(text)

    kwargs["model_id"] = DEFAULT_SMALL_MODEL_ID
    env_check = validate_environment(kwargs["model_id"])
    if not env_check["keys_in_environment"]:
        pytest.skip(f"{env_check['missing_keys']} needed for {agent_framework}")
    tools = [
        write_file,
        MCPStdio(
            command="uvx",
            args=["mcp-server-time", "--local-timezone=America/New_York"],
            tools=[
                "get_current_time",
            ],
        ),
    ]

    agent_config = AgentConfig(
        tools=tools,  # type: ignore[arg-type]
        instructions="Use the available tools to answer.",
        model_args=get_default_agent_model_args(agent_framework),
        output_type=Steps,
        **kwargs,  # type: ignore[arg-type]
    )
    agent = AnyAgent.create(agent_framework, agent_config)
    update_trace = request.config.getoption("--update-trace-assets")
    if update_trace:
        for callback in agent.config.callbacks:
            if isinstance(callback, ConsolePrintSpan):
                console = callback.console
                callback.console.record = True

    start_ns = time.time_ns()
    agent_trace = agent.run(
        "Find what year it is in the America/New_York timezone and write the value (single number) to a file. "
        "Finally, return a list of the steps you have taken.",
    )
    end_ns = time.time_ns()

    assert isinstance(agent_trace.final_output, Steps)

    assert (tmp_path / tmp_file).read_text() == str(datetime.now().year)

    assert_trace(agent_trace, agent_framework)
    assert_duration(agent_trace, (end_ns - start_ns) / 1_000_000_000)
    assert_cost(agent_trace)
    assert_tokens(agent_trace)

    if update_trace:
        trace_path = Path(__file__).parent.parent / "assets" / agent_framework.name
        with open(f"{trace_path}_trace.json", "w", encoding="utf-8") as f:
            f.write(agent_trace.model_dump_json(indent=2))
            f.write("\n")
        html_output = console.export_html(inline_styles=True)
        with open(f"{trace_path}_trace.html", "w", encoding="utf-8") as f:
            f.write(html_output.replace("<!DOCTYPE html>", ""))

    assert_eval(agent_trace)


def test_load_and_run_agent_streamable_http(
    agent_framework: AgentFramework,
    tmp_path: Path,
    request: pytest.FixtureRequest,
    date_streamable_http_server: dict[str, Any],
) -> None:
    kwargs = {}

    tmp_file = "tmp.txt"

    def write_file(text: str) -> None:
        """write the text to a file in the tmp_path directory

        Args:
            text (str): The text to write to the file.

        Returns:
            None
        """
        with open(os.path.join(tmp_path, tmp_file), "w", encoding="utf-8") as f:
            f.write(text)

    kwargs["model_id"] = DEFAULT_MEDIUM_MODEL_ID
    env_check = validate_environment(kwargs["model_id"])
    if not env_check["keys_in_environment"]:
        pytest.skip(f"{env_check['missing_keys']} needed for {agent_framework}")

    model_args: dict[str, Any] = (
        {"parallel_tool_calls": False}
        if agent_framework not in [AgentFramework.AGNO, AgentFramework.LLAMA_INDEX]
        else {}
    )
    model_args["temperature"] = 0.0
    tools = [
        MCPStreamableHttp(
            url=date_streamable_http_server["url"],
            client_session_timeout_seconds=30,
        ),
    ]
    agent_config = AgentConfig(
        tools=tools,
        instructions="Use the available tools to answer.",
        model_args=model_args,
        output_type=Steps,
        **kwargs,  # type: ignore[arg-type]
    )
    agent = AnyAgent.create(agent_framework, agent_config)
    update_trace = request.config.getoption("--update-trace-assets")
    if update_trace:
        with TRACE_PROVIDER._active_span_processor._lock:  # type: ignore[attr-defined]
            for p in TRACE_PROVIDER._active_span_processor._span_processors:  # type: ignore[attr-defined]
                if isinstance(p.span_exporter, _ConsoleExporter):
                    console = p.span_exporter.console
                    console.record = True

    start_ns = time.time_ns()
    agent_trace = agent.run(
        "Return what year it is in the America/New_York timezone. One of the steps returned must include this year."
    )
    end_ns = time.time_ns()

    assert isinstance(agent_trace.final_output, Steps)

    steps = agent_trace.final_output.steps
    assert any(
        str(datetime.now().year) in steps[n].description for n in range(len(steps))
    )

    assert_trace_only_mcp(agent_trace, agent_framework)
    assert_duration(agent_trace, (end_ns - start_ns) / 1_000_000_000)
    assert_cost(agent_trace)
    assert_tokens(agent_trace)

    if update_trace:
        trace_path = Path(__file__).parent.parent / "assets" / agent_framework.name
        with open(f"{trace_path}_trace.json", "w", encoding="utf-8") as f:
            f.write(agent_trace.model_dump_json(indent=2))
            f.write("\n")
        html_output = console.export_html(inline_styles=True)
        with open(f"{trace_path}_trace.html", "w", encoding="utf-8") as f:
            f.write(html_output.replace("<!DOCTYPE html>", ""))<|MERGE_RESOLUTION|>--- conflicted
+++ resolved
@@ -14,12 +14,8 @@
     AgentFramework,
     AnyAgent,
 )
-<<<<<<< HEAD
 from any_agent.config import MCPStdio, MCPStreamableHttp
-=======
 from any_agent.callbacks.span_print import ConsolePrintSpan
-from any_agent.config import MCPStdio
->>>>>>> d905ad15
 from any_agent.evaluation.agent_judge import AgentJudge
 from any_agent.evaluation.llm_judge import LlmJudge
 from any_agent.evaluation.schemas import EvaluationOutput
