--- conflicted
+++ resolved
@@ -10,11 +10,7 @@
 from any_agent.tracing.agent_trace import AgentTrace
 from tests.integration.helpers import (
     DEFAULT_SMALL_MODEL_ID,
-<<<<<<< HEAD
-    get_model_args,
-=======
     get_default_agent_model_args,
->>>>>>> 62b7c907
     wait_for_server_async,
 )
 
@@ -95,11 +91,7 @@
             model_id=agent_model,
             description=date_agent_description,
             tools=[get_datetime],
-<<<<<<< HEAD
-            model_args=get_model_args(),
-=======
             model_args=get_default_agent_model_args(agent_framework),
->>>>>>> 62b7c907
         )
         date_agent = await AnyAgent.create_async(
             agent_framework=agent_framework,
@@ -126,11 +118,7 @@
             tools=[
                 MCPSse(url=server_url, client_session_timeout_seconds=300),
             ],
-<<<<<<< HEAD
-            model_args=get_model_args(),
-=======
             model_args=get_default_agent_model_args(agent_framework),
->>>>>>> 62b7c907
             **kwargs,  # type: ignore[arg-type]
         )
 
