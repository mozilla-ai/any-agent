--- conflicted
+++ resolved
@@ -1,14 +1,6 @@
 import asyncio
 
 import pytest
-<<<<<<< HEAD
-
-from any_agent import AgentFramework
-from any_agent.tools import search_web, visit_webpage
-from any_agent.tools.wrappers import wrap_tools
-
-=======
->>>>>>> c783347f
 from agents.tool import Tool as OpenaiClass
 from google.adk.tools import FunctionTool as GoogleClass
 from langchain.tools import BaseTool as LangchainClass
@@ -16,8 +8,8 @@
 from smolagents.tools import Tool as SmolagentsClass
 
 from any_agent import AgentFramework
-from any_agent.tools import visit_webpage
-from any_agent.tools.wrappers import import_and_wrap_tools
+from any_agent.tools import search_web, visit_webpage
+from any_agent.tools.wrappers import wrap_tools
 
 
 def wrap_sync(tools, framework):
