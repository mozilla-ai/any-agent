--- conflicted
+++ resolved
@@ -209,11 +209,8 @@
         ),
         description="Agent with conversation memory for testing session management.",
         output_type=UserInfo,
-<<<<<<< HEAD
         tools=[call_counter],
-=======
         model_args=get_default_agent_model_args(AgentFramework.TINYAGENT),
->>>>>>> 62b7c907
     )
 
     agent = MockConversationAgent(config)
@@ -360,11 +357,8 @@
         name="Structured UserInfo Agent",
         description="Agent with conversation memory for testing session management.",
         output_type=UserInfo,
-<<<<<<< HEAD
         tools=[call_counter],
-=======
         model_args=get_default_agent_model_args(AgentFramework.TINYAGENT),
->>>>>>> 62b7c907
     )
 
     agent = MockConversationAgent(config)
@@ -383,14 +377,8 @@
             model_id=DEFAULT_SMALL_MODEL_ID,
             instructions="Use the available tools to obtain additional information to answer the query.",
             tools=[await a2a_tool_async(server_url)],
-<<<<<<< HEAD
-            model_args={
-                "parallel_tool_calls": False  # to force it to talk to the agent one call at a time
-            },
-=======
             output_type=MainAgentAnswer,
             model_args=get_default_agent_model_args(AgentFramework.TINYAGENT),
->>>>>>> 62b7c907
         )
 
         main_agent = await AnyAgent.create_async(
