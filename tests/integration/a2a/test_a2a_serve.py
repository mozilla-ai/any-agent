--- conflicted
+++ resolved
@@ -11,11 +11,7 @@
 from tests.integration.helpers import (
     DEFAULT_HTTP_KWARGS,
     DEFAULT_SMALL_MODEL_ID,
-<<<<<<< HEAD
-    get_model_args,
-=======
     get_default_agent_model_args,
->>>>>>> 62b7c907
     wait_for_server_async,
 )
 
@@ -29,11 +25,7 @@
             model_id=DEFAULT_SMALL_MODEL_ID,
             instructions="Directly answer the question without asking the user for input.",
             description="I'm an agent to help.",
-<<<<<<< HEAD
-            model_args=get_model_args(),
-=======
             model_args=get_default_agent_model_args(AgentFramework.TINYAGENT),
->>>>>>> 62b7c907
         ),
     )
     agent.serve(serving_config=A2AServingConfig(port=port))
@@ -74,11 +66,7 @@
             model_id=DEFAULT_SMALL_MODEL_ID,
             instructions="Directly answer the question without asking the user for input.",
             description="I'm an agent to help.",
-<<<<<<< HEAD
-            model_args=get_model_args(),
-=======
             model_args=get_default_agent_model_args(AgentFramework.TINYAGENT),
->>>>>>> 62b7c907
         ),
     )
 
