--- conflicted
+++ resolved
@@ -2,11 +2,8 @@
 
 import pytest
 
-<<<<<<< HEAD
 from any_agent.config import AgentFramework, AgentConfig, AnyAgent
-=======
 from any_agent import AgentConfig, AgentFramework, AnyAgent
->>>>>>> d9b7d5bc
 from any_agent.tools import (
     search_web,
     visit_webpage,
