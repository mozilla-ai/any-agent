import os
from unittest.mock import MagicMock, patch

import pytest

<<<<<<< HEAD
from any_agent.config import AgentFramework, AgentConfig, AnyAgent
=======
from any_agent import AgentConfig, AgentFramework, AnyAgent
>>>>>>> d9b7d5bc
from any_agent.frameworks.smolagents import (
    DEFAULT_AGENT_TYPE,
    DEFAULT_MODEL_CLASS,
)
from any_agent.tools import search_web, visit_webpage


def test_load_smolagent_default():
    mock_agent = MagicMock()
    mock_model = MagicMock()
    mock_tool = MagicMock()

    with (
        patch(f"smolagents.{DEFAULT_AGENT_TYPE}", mock_agent),
        patch(f"smolagents.{DEFAULT_MODEL_CLASS}", mock_model),
        patch("smolagents.tool", mock_tool),
    ):
        AnyAgent.create(
            AgentFramework.SMOLAGENTS,
            AgentConfig(
                model_id="openai/o3-mini",
            ),
        )

        mock_agent.assert_called_once_with(
            name="any_agent",
            model=mock_model.return_value,
            managed_agents=[],
            verbosity_level=-1,
            tools=[mock_tool(search_web), mock_tool(visit_webpage)],
        )
        mock_model.assert_called_once_with(model_id="openai/o3-mini")


def test_load_smolagent_with_api_base_and_api_key_var():
    mock_agent = MagicMock()
    mock_model = MagicMock()
    mock_tool = MagicMock()

    with (
        patch(f"smolagents.{DEFAULT_AGENT_TYPE}", mock_agent),
        patch(f"smolagents.{DEFAULT_MODEL_CLASS}", mock_model),
        patch("smolagents.tool", mock_tool),
        patch.dict(os.environ, {"OPENAI_API_KEY": "BAR"}),
    ):
        AnyAgent.create(
            AgentFramework.SMOLAGENTS,
            AgentConfig(
                model_id="openai/o3-mini",
                model_args={
                    "api_base": "https://custom-api.example.com",
                    "api_key_var": "OPENAI_API_KEY",
                },
            ),
        )

        mock_agent.assert_called_once_with(
            name="any_agent",
            model=mock_model.return_value,
            managed_agents=[],
            verbosity_level=-1,
            tools=[mock_tool(search_web), mock_tool(visit_webpage)],
        )
        mock_model.assert_called_once_with(
            model_id="openai/o3-mini",
            api_base="https://custom-api.example.com",
            api_key="BAR",
        )


def test_load_smolagent_environment_error():
    mock_agent = MagicMock()
    mock_model = MagicMock()
    mock_tool = MagicMock()

    with (
        patch(f"smolagents.{DEFAULT_AGENT_TYPE}", mock_agent),
        patch(f"smolagents.{DEFAULT_MODEL_CLASS}", mock_model),
        patch("smolagents.tool", mock_tool),
        patch.dict(os.environ, {}, clear=True),
    ):
        with pytest.raises(KeyError, match="MISSING_KEY"):
            AnyAgent.create(
                AgentFramework.SMOLAGENTS,
                AgentConfig(
                    model_id="openai/o3-mini",
                    model_args={"api_key_var": "MISSING_KEY"},
                ),
            )


def test_load_smolagents_agent_missing():
    with patch("any_agent.frameworks.smolagents.smolagents_available", False):
        with pytest.raises(ImportError):
            AnyAgent.create(AgentFramework.SMOLAGENTS, AgentConfig(model_id="gpt-4o"))<|MERGE_RESOLUTION|>--- conflicted
+++ resolved
@@ -1,13 +1,10 @@
 import os
 from unittest.mock import MagicMock, patch
 
+from any_agent.config import AgentFramework, AgentConfig, AnyAgent
 import pytest
 
-<<<<<<< HEAD
-from any_agent.config import AgentFramework, AgentConfig, AnyAgent
-=======
 from any_agent import AgentConfig, AgentFramework, AnyAgent
->>>>>>> d9b7d5bc
 from any_agent.frameworks.smolagents import (
     DEFAULT_AGENT_TYPE,
     DEFAULT_MODEL_CLASS,
