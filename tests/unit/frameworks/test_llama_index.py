from unittest.mock import MagicMock, patch

import pytest

from any_agent import AgentConfig, AgentFramework, AnyAgent
from any_agent.tools import (
    search_web,
    visit_webpage,
)


def test_load_llama_index_agent_default() -> None:
    model_mock = MagicMock()
    create_mock = MagicMock()
    agent_mock = MagicMock()
    create_mock.return_value = agent_mock
    tool_mock = MagicMock()
    from llama_index.core.tools import FunctionTool

    with (
        patch("any_agent.frameworks.llama_index.ReActAgent", create_mock),
        patch("llama_index.llms.litellm.LiteLLM", model_mock),
        patch.object(FunctionTool, "from_defaults", tool_mock),
    ):
        AnyAgent.create(
            AgentFramework.LLAMA_INDEX,
            AgentConfig(
                model_id="gemini/gemini-2.0-flash",
                instructions="You are a helpful assistant",
            ),
        )

        model_mock.assert_called_once_with(model="gemini/gemini-2.0-flash")
        create_mock.assert_called_once_with(
            name="any_agent",
            llm=model_mock.return_value,
            system_prompt="You are a helpful assistant",
            tools=[tool_mock(search_web), tool_mock(visit_webpage)],
        )


def test_load_llama_index_agent_missing() -> None:
    with patch("any_agent.frameworks.llama_index.llama_index_available", False):
        with pytest.raises(ImportError):
            AnyAgent.create(AgentFramework.LLAMA_INDEX, AgentConfig(model_id="gpt-4o"))


def test_load_langchain_multiagent() -> None:
    model_mock = MagicMock()
    create_mock = MagicMock()
    agent_mock = MagicMock()
    create_mock.return_value = agent_mock
    tool_mock = MagicMock()
    from llama_index.core.tools import FunctionTool

    with (
        patch("any_agent.frameworks.llama_index.ReActAgent", create_mock),
        patch("any_agent.frameworks.llama_index.AgentWorkflow"),
        patch("llama_index.llms.litellm.LiteLLM", model_mock),
        patch.object(FunctionTool, "from_defaults", tool_mock),
    ):
        main_agent = AgentConfig(model_id="gpt-4.1-mini", description="Main agent")

        managed_agents = [
            AgentConfig(
                model_id="gpt-4.1-nano",
                tools=[
                    search_web,
                    visit_webpage,
                ],
                description="Managed agent",
            ),
        ]

        AnyAgent.create(
<<<<<<< HEAD
            AgentFramework.LLAMA_INDEX, main_agent, managed_agents=managed_agents
=======
            AgentFramework.LLAMAINDEX,
            main_agent,
            managed_agents=managed_agents,
>>>>>>> b92da0dc
        )

        create_mock.assert_any_call(
            name="managed_agent_0",
            description="Managed agent",
            llm=model_mock.return_value,
            tools=[
                tool_mock(search_web),
                tool_mock(visit_webpage),
            ],
            system_prompt=None,
            can_handoff_to=["any_agent"],
        )

        create_mock.assert_called_with(
            name="any_agent",
            description="Main agent",
            llm=model_mock.return_value,
            system_prompt=None,
            can_handoff_to=["managed_agent_0"],
            tools=[],
        )<|MERGE_RESOLUTION|>--- conflicted
+++ resolved
@@ -73,13 +73,7 @@
         ]
 
         AnyAgent.create(
-<<<<<<< HEAD
             AgentFramework.LLAMA_INDEX, main_agent, managed_agents=managed_agents
-=======
-            AgentFramework.LLAMAINDEX,
-            main_agent,
-            managed_agents=managed_agents,
->>>>>>> b92da0dc
         )
 
         create_mock.assert_any_call(
