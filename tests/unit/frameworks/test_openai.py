--- conflicted
+++ resolved
@@ -5,15 +5,10 @@
 
 from any_agent import AgentConfig, AgentFramework, AnyAgent
 from any_agent.tools import (
-<<<<<<< HEAD
-=======
     ask_user_verification,
->>>>>>> c783347f
     search_web,
     show_final_answer,
     visit_webpage,
-    ask_user_verification,
-    show_final_answer,
 )
 
 
