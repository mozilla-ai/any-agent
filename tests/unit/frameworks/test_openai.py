--- conflicted
+++ resolved
@@ -86,21 +86,14 @@
     mock_function_tool = MagicMock()
     mock_mcp_server = MagicMock()
     mock_mcp_server.server = MagicMock()
-<<<<<<< HEAD
     mock_litellm_model = MagicMock()
-=======
     mock_wrap_tools = MagicMock()
->>>>>>> 0bfc36b8
 
     with (
         patch("any_agent.frameworks.openai.Agent", mock_agent),
         patch("agents.function_tool", mock_function_tool),
-<<<<<<< HEAD
-        patch("any_agent.frameworks.openai.wrap_tools") as mock_wrap_tools,
         patch("any_agent.frameworks.openai.LitellmModel", mock_litellm_model),
-=======
         patch.object(AnyAgent, "_load_tools", mock_wrap_tools),
->>>>>>> 0bfc36b8
     ):
 
         async def side_effect(self):  # type: ignore[no-untyped-def]
