--- conflicted
+++ resolved
@@ -4,7 +4,7 @@
 import pytest
 
 from any_agent import AgentConfig, AgentFramework, AnyAgent
-from any_agent.config import MCPTool
+from any_agent.config import MCPStdioParams
 from any_agent.tools import (
     ask_user_verification,
     search_web,
@@ -99,17 +99,12 @@
             AgentConfig(
                 model_id="gpt-4o",
                 tools=[
-<<<<<<< HEAD
-                    MCPTool(
+                    MCPStdioParams(
                         command="docker",
                         args=["run", "-i", "--rm", "mcp/fetch"],
                         tools=["fetch"],
                     ),
                 ],
-=======
-                    "some.mcp.server",
-                ],  # The actual import path doesn't matter for the test
->>>>>>> b0292196
             ),
         )
 
