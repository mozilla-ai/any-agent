--- conflicted
+++ resolved
@@ -21,19 +21,15 @@
         self.before_tool_called = False
         self.after_tool_called = False
 
-<<<<<<< HEAD
-    async def after_llm_call(
-        self, context: Context, *args: Any, **kwargs: Any
-    ) -> Context:
-=======
     def after_agent_invocation(
         self, context: Context, *args: Any, **kwargs: Any
     ) -> Context:
         self.after_agent_invocation_called = True
         return context
 
-    def after_llm_call(self, context: Context, *args: Any, **kwargs: Any) -> Context:
->>>>>>> dc78f852
+    async def after_llm_call(
+        self, context: Context, *args: Any, **kwargs: Any
+    ) -> Context:
         self.after_llm_called = True
         return context
 
@@ -43,17 +39,13 @@
         self.after_tool_called = True
         return context
 
-<<<<<<< HEAD
-    async def before_tool_execution(
-=======
     def before_agent_invocation(
         self, context: Context, *args: Any, **kwargs: Any
     ) -> Context:
         self.before_agent_invocation_called = True
         return context
 
-    def before_tool_execution(
->>>>>>> dc78f852
+    async def before_tool_execution(
         self, context: Context, *args: Any, **kwargs: Any
     ) -> Context:
         self.before_tool_called = True
@@ -73,14 +65,10 @@
         self.exception_message = exception_message
         super().__init__()
 
-<<<<<<< HEAD
     async def before_llm_call(
         self, context: Context, *args: Any, **kwargs: Any
     ) -> Context:
-=======
-    def before_llm_call(self, context: Context, *args: Any, **kwargs: Any) -> Context:
         context = super().before_llm_call(context, *args, **kwargs)
->>>>>>> dc78f852
         raise RuntimeError(self.exception_message)
 
 
