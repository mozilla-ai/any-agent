--- conflicted
+++ resolved
@@ -28,9 +28,11 @@
 
     await server._setup_tools()
 
-<<<<<<< HEAD
     smolagents_mcp_server.assert_called_once_with(
-        {"url": mcp_sse_params_no_tools.url, "transport": "sse"}
+        {"url": mcp_sse_params_no_tools.url, "transport": "sse"},
+        adapter_kwargs={
+            "client_session_timeout_seconds": mcp_sse_params_no_tools.client_session_timeout_seconds
+        },
     )
 
 
@@ -46,15 +48,11 @@
     await server._setup_tools()
 
     smolagents_mcp_server.assert_called_once_with(
-        {"url": mcp_streamablehttp_params_no_tools.url, "transport": "streamable-http"}
-=======
-    # Check that MCPClient was called with server parameters and adapter_kwargs
-    smolagents_mcp_server.assert_called_once_with(
-        {"url": mcp_sse_params_no_tools.url},
+        {"url": mcp_streamablehttp_params_no_tools.url, "transport": "streamable-http"},
         adapter_kwargs={
             "client_session_timeout_seconds": mcp_sse_params_no_tools.client_session_timeout_seconds
         },
->>>>>>> 8b0fc643
+
     )
 
 
