--- conflicted
+++ resolved
@@ -189,13 +189,8 @@
     """
     return "iOS 18.5"
 
-<<<<<<< HEAD
 judge = AgentJudge(model_id="mistral/mistral-medium-latest")
 result = judge.run(
-=======
-judge = AgentJudge(model_id="gpt-4.1-mini")
-eval_trace = judge.run(
->>>>>>> 3332b4ba
     trace=trace,
     question="Does the final answer provided by the trace mention and correctly specify the most recent major version of iOS? If the final answer does not mention the version at all, this criteria should fail",
     additional_tools=[current_ios_version]
