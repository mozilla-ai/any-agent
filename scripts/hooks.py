--- conflicted
+++ resolved
@@ -11,10 +11,6 @@
 BASE_URL = (
     "https://raw.githubusercontent.com/mozilla-ai/any-agent/refs/heads/main/docs/"
 )
-<<<<<<< HEAD
-=======
-ENCODING = "utf-8"
->>>>>>> bf21bac8
 EXCLUDED_DIRS = {".", "__pycache__"}
 MARKDOWN_LINK_PATTERN = r"\[([^\]]+)\]\(([^)]+\.md)\)"
 MARKDOWN_LINK_REPLACEMENT = r"[\1](#\2)"
@@ -79,7 +75,6 @@
     if content is None:
         return ""
 
-<<<<<<< HEAD
     # Assume subheadings are a good enough description
     # or at least better than the first characters in the file.
     return " - ".join(
@@ -87,25 +82,6 @@
         for line in content.split("\n")
         if line.startswith("## ")
     )
-=======
-    return extract_description_from_markdown(content)
-
-
-def read_file_content(file_path):
-    """Safely read file content with error handling."""
-    with open(file_path, encoding=ENCODING) as f:
-        return f.read()
-
-
-def write_file_content(file_path, content):
-    """Safely write file content with error handling."""
-    # Ensure directory exists
-    file_path.parent.mkdir(parents=True, exist_ok=True)
-
-    with open(file_path, "w", encoding=ENCODING) as f:
-        f.write(content)
->>>>>>> bf21bac8
-
 
 def create_file_title(file_path):
     """Create a clean title from file path."""
@@ -132,10 +108,6 @@
     llms_txt_content.append("")
 
     for file_path in ordered_files:
-<<<<<<< HEAD
-=======
-        # Convert markdown path to .txt file path with full URL
->>>>>>> bf21bac8
         txt_url = f"{BASE_URL}{file_path}"
 
         title = create_file_title(file_path)
@@ -193,10 +165,6 @@
 
     nav_config = config.get("nav", [])
 
-<<<<<<< HEAD
-=======
-    # Generate llms.txt file
->>>>>>> bf21bac8
     generate_llms_txt(docs_dir, site_dir, nav_config)
 
     generate_llms_full_txt(docs_dir, site_dir, nav_config)