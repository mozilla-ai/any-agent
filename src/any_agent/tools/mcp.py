"""Tools for managing MCP (Model Context Protocol) connections and resources."""

import os
from abc import ABC, abstractmethod
from contextlib import AsyncExitStack
from enum import Enum
from textwrap import dedent
from typing import TYPE_CHECKING

<<<<<<< HEAD
from any_agent.config import MCPSseParams, MCPStdioParams
=======
from any_agent.config import MCPTool, Tool
>>>>>>> 8e328e07
from any_agent.logging import logger

try:
    from mcp import ClientSession, StdioServerParameters
    from mcp.client.sse import sse_client
    from mcp.client.stdio import stdio_client

    mcp_available = True
except ImportError:
    mcp_available = False

if TYPE_CHECKING:
    from collections.abc import Sequence

    from agents.mcp import MCPServerStdio as OpenAIInternalMCPServerStdio
    from google.adk.tools.mcp_tool.mcp_toolset import MCPToolset as GoogleMCPToolset
    from smolagents import ToolCollection


class MCPTypes(str, Enum):
    SSE = "sse"
    STDIO = "stdio"


class MCPServerBase(ABC):
    """Base class for MCP tools managers across different frameworks."""

    def __init__(self, mcp_tool: MCPStdioParams | MCPSseParams):
        if not mcp_available:
            msg = "You need to `pip install 'any-agent[mcp]'` to use MCP tools."
            raise ImportError(msg)

        # Store the original tool configuration
        self.mcp_tool = mcp_tool

        if isinstance(mcp_tool, MCPSseParams):
            self.mcp_type = MCPTypes.SSE
        elif isinstance(mcp_tool, MCPStdioParams):
            self.mcp_type = MCPTypes.STDIO
        else:
            msg = f"Unsupported MCP tool type: {type(mcp_tool)}"
            raise NotImplementedError(msg)

        # Initialize tools list (to be populated by subclasses)
        self.tools: Sequence[Tool] = []

    @abstractmethod
    async def setup_tools(self) -> None:
        """Set up tools. To be implemented by subclasses."""


class SmolagentsMCPServer(MCPServerBase):
    """Implementation of MCP tools manager for smolagents."""

    def __init__(self, mcp_tool: MCPStdioParams):
        super().__init__(mcp_tool)
<<<<<<< HEAD
        self.tool_collection = (
            None  # hold the reference so the MCP doesn't get garbage collected
        )
        self.tools = []
        self.exit_stack = AsyncExitStack()
=======
        self.context: ToolCollection | None = None
        self.tool_collection: ToolCollection | None = None
>>>>>>> 8e328e07

    async def setup_tools(self) -> None:
        from smolagents import ToolCollection

        if self.mcp_type == MCPTypes.STDIO:
            server_parameters = StdioServerParameters(
                command=self.mcp_tool.command,
                args=self.mcp_tool.args,
                env={**os.environ},
            )
        else:
            server_parameters = {
                "url": self.mcp_tool.url,
            }

        # Store the context manager itself
<<<<<<< HEAD
        self.tool_collection = self.exit_stack.enter_context(
            ToolCollection.from_mcp(server_parameters, trust_remote_code=True)
=======
        self.context = ToolCollection.from_mcp(
            self.server_parameters,
            trust_remote_code=True,
>>>>>>> 8e328e07
        )
        tools = self.tool_collection.tools

        # Only add the tools listed in mcp_tool['tools'] if specified
        requested_tools = self.mcp_tool.tools
        if requested_tools:
            filtered_tools = [tool for tool in tools if tool.name in requested_tools]
            if len(filtered_tools) != len(requested_tools):
                tool_names = [tool.name for tool in filtered_tools]
                raise ValueError(
                    dedent(f"""Could not find all requested tools in the MCP server:
                                Requested: {requested_tools}
                                Set:   {tool_names}"""),
                )
            self.tools = filtered_tools
        else:
            logger.info(
                "No specific tools requested for MCP server, using all available tools:",
            )
            logger.info(f"Tools available: {tools}")
            self.tools = tools


class OpenAIMCPServer(MCPServerBase):
    """Implementation of MCP tools manager for OpenAI agents."""

    def __init__(self, mcp_tool: MCPStdioParams):
        super().__init__(mcp_tool)
<<<<<<< HEAD
        self.server = None
        self.exit_stack = AsyncExitStack()
=======
        self.server: OpenAIInternalMCPServerStdio | None = None
        self.loop = None
>>>>>>> 8e328e07

    async def setup_tools(self) -> None:
        """Set up the OpenAI MCP server with the provided configuration."""
        from agents.mcp import MCPServerSse as OpenAIInternalMCPServerSse
        from agents.mcp import (
            MCPServerSseParams as OpenAIInternalMCPServerSseParams,
        )
        from agents.mcp import MCPServerStdio as OpenAIInternalMCPServerStdio
        from agents.mcp import (
            MCPServerStdioParams as OpenAIInternalMCPServerStdioParams,
        )

        if self.mcp_type == MCPTypes.STDIO:
            params = OpenAIInternalMCPServerStdioParams(
                command=self.mcp_tool.command,
                args=self.mcp_tool.args,
            )

            self.server = OpenAIInternalMCPServerStdio(
                name="OpenAI MCP Server",
                params=params,
            )
        else:
            params = OpenAIInternalMCPServerSseParams(
                url=self.mcp_tool.url,
            )

            self.server = OpenAIInternalMCPServerSse(
                name="OpenAI MCP Server", params=params
            )

        await self.exit_stack.enter_async_context(self.server)
        # Get tools from the server
        self.tools = await self.server.list_tools()
        logger.warning(
            "OpenAI MCP currently does not support filtering MCP available tools",
        )


class LangchainMCPServer(MCPServerBase):
    """Implementation of MCP tools manager for LangChain agents."""

    def __init__(self, mcp_tool: MCPStdioParams):
        super().__init__(mcp_tool)
        self.client = None
        self.session: ClientSession | None = None
        self.tools = []
        self.session: ClientSession | None = None
        self.exit_stack = AsyncExitStack()

<<<<<<< HEAD
    async def setup_tools(self):
        """Connect to an MCP server

        Args:
            server_script_path: Path to the server script (.py or .js)
        """
=======
    async def setup_tools(self) -> None:
        """Set up the LangChain MCP server with the provided configuration."""
>>>>>>> 8e328e07
        from langchain_mcp_adapters.tools import load_mcp_tools

        if self.mcp_type == MCPTypes.STDIO:
            server_params = StdioServerParameters(
                command=self.mcp_tool.command,
                args=self.mcp_tool.args,
                env={**os.environ},
            )

            stdio_transport = await self.exit_stack.enter_async_context(
                stdio_client(server_params)
            )
            stdio, write = stdio_transport
        else:
            sse_transport = await self.exit_stack.enter_async_context(
                sse_client(
                    url=self.mcp_tool.url,
                    headers=self.mcp_tool.headers,
                )
            )
            stdio, write = sse_transport
        self.session = await self.exit_stack.enter_async_context(
            ClientSession(stdio, write)
        )
<<<<<<< HEAD
=======
        self.client = stdio_client(server_params)
        self.read, self.write = await self.client.__aenter__()  # type: ignore[attr-defined]
        self.session = ClientSession(self.read, self.write)
        await self.session.__aenter__()
>>>>>>> 8e328e07
        await self.session.initialize()
        # List available tools
        self.tools = await load_mcp_tools(self.session)


class GoogleMCPServer(MCPServerBase):
    """Implementation of MCP tools manager for Google agents."""

    def __init__(self, mcp_tool: MCPStdioParams):
        super().__init__(mcp_tool)
<<<<<<< HEAD
        self.server = None
        self.exit_stack = AsyncExitStack()
=======
        self.server: GoogleMCPToolset | None = None
>>>>>>> 8e328e07

    async def setup_tools(self) -> None:
        """Set up the Google MCP server with the provided configuration."""
        from google.adk.tools.mcp_tool.mcp_toolset import MCPToolset as GoogleMCPToolset
        from google.adk.tools.mcp_tool.mcp_toolset import (
            SseServerParams as GoogleSseServerParameters,
        )
        from google.adk.tools.mcp_tool.mcp_toolset import (
            StdioServerParameters as GoogleStdioServerParameters,
        )

        if self.mcp_type == MCPTypes.STDIO:
            params = GoogleStdioServerParameters(
                command=self.mcp_tool.command,
                args=self.mcp_tool.args,
                env={**os.environ},
            )
        else:
            params = GoogleSseServerParameters(
                url=self.mcp_tool.url,
                headers=self.mcp_tool.headers,
            )

        toolset = GoogleMCPToolset(connection_params=params)
        await self.exit_stack.enter_async_context(toolset)
        tools = await toolset.load_tools()
        self.tools = tools
        self.server = toolset


class LlamaIndexMCPServer(MCPServerBase):
    """Implementation of MCP tools manager for Google agents."""

    def __init__(self, mcp_tool: MCPStdioParams):
        super().__init__(mcp_tool)

    async def setup_tools(self) -> None:
        """Set up the Google MCP server with the provided configuration."""
        from llama_index.tools.mcp import BasicMCPClient as LlamaIndexMCPClient
        from llama_index.tools.mcp import McpToolSpec as LlamaIndexMcpToolSpec

        if self.mcp_type == MCPTypes.STDIO:
            mcp_client = LlamaIndexMCPClient(
                command_or_url=self.mcp_tool.command,
                args=self.mcp_tool.args,
                env={**os.environ},
            )
        else:
            mcp_client = LlamaIndexMCPClient(command_or_url=self.mcp_tool.url)

        mcp_tool_spec = LlamaIndexMcpToolSpec(
            client=mcp_client,
            allowed_tools=self.mcp_tool.tools,
        )

        self.tools = await mcp_tool_spec.to_tool_list_async()


class AgnoMCPServer(MCPServerBase):
    """Implementation of MCP tools manager for Agno agents."""

    def __init__(self, mcp_tool: MCPStdioParams):
        super().__init__(mcp_tool)
        self.server = None
        self.exit_stack = AsyncExitStack()

    async def setup_tools(self) -> None:
        """Set up the Agno MCP server with the provided configuration."""
        from agno.tools.mcp import MCPTools

<<<<<<< HEAD
        if self.mcp_type == MCPTypes.STDIO:
            server_params = f"{self.mcp_tool.command} {' '.join(self.mcp_tool.args)}"
            self.server = MCPTools(
                command=server_params,
                include_tools=self.mcp_tool.tools,
                env={**os.environ},
            )
        else:
            sse_transport = await self.exit_stack.enter_async_context(
                sse_client(
                    url=self.mcp_tool.url,
                    headers=self.mcp_tool.headers,
                )
            )
            stdio, write = sse_transport
            session = await self.exit_stack.enter_async_context(
                ClientSession(stdio, write)
            )
            await session.initialize()
            self.server = MCPTools(
                session=session,
                include_tools=self.mcp_tool.tools,
            )
        self.tools = await self.exit_stack.enter_async_context(self.server)
=======
        server_params = f"{self.mcp_tool.command} {' '.join(self.mcp_tool.args)}"
        self.server = MCPTools(
            command=server_params,
            include_tools=self.mcp_tool.tools,
            env={**os.environ},
        )
        self.tools = await self.server.__aenter__()  # type: ignore[attr-defined]
>>>>>>> 8e328e07
<|MERGE_RESOLUTION|>--- conflicted
+++ resolved
@@ -3,15 +3,10 @@
 import os
 from abc import ABC, abstractmethod
 from contextlib import AsyncExitStack
-from enum import Enum
 from textwrap import dedent
 from typing import TYPE_CHECKING
 
-<<<<<<< HEAD
-from any_agent.config import MCPSseParams, MCPStdioParams
-=======
-from any_agent.config import MCPTool, Tool
->>>>>>> 8e328e07
+from any_agent.config import MCPParams, MCPStdioParams, Tool
 from any_agent.logging import logger
 
 try:
@@ -31,15 +26,10 @@
     from smolagents import ToolCollection
 
 
-class MCPTypes(str, Enum):
-    SSE = "sse"
-    STDIO = "stdio"
-
-
 class MCPServerBase(ABC):
     """Base class for MCP tools managers across different frameworks."""
 
-    def __init__(self, mcp_tool: MCPStdioParams | MCPSseParams):
+    def __init__(self, mcp_tool: MCPParams):
         if not mcp_available:
             msg = "You need to `pip install 'any-agent[mcp]'` to use MCP tools."
             raise ImportError(msg)
@@ -47,14 +37,6 @@
         # Store the original tool configuration
         self.mcp_tool = mcp_tool
 
-        if isinstance(mcp_tool, MCPSseParams):
-            self.mcp_type = MCPTypes.SSE
-        elif isinstance(mcp_tool, MCPStdioParams):
-            self.mcp_type = MCPTypes.STDIO
-        else:
-            msg = f"Unsupported MCP tool type: {type(mcp_tool)}"
-            raise NotImplementedError(msg)
-
         # Initialize tools list (to be populated by subclasses)
         self.tools: Sequence[Tool] = []
 
@@ -66,23 +48,15 @@
 class SmolagentsMCPServer(MCPServerBase):
     """Implementation of MCP tools manager for smolagents."""
 
-    def __init__(self, mcp_tool: MCPStdioParams):
-        super().__init__(mcp_tool)
-<<<<<<< HEAD
-        self.tool_collection = (
-            None  # hold the reference so the MCP doesn't get garbage collected
-        )
-        self.tools = []
-        self.exit_stack = AsyncExitStack()
-=======
-        self.context: ToolCollection | None = None
+    def __init__(self, mcp_tool: MCPParams):
+        super().__init__(mcp_tool)
+        self.exit_stack = AsyncExitStack()
         self.tool_collection: ToolCollection | None = None
->>>>>>> 8e328e07
 
     async def setup_tools(self) -> None:
         from smolagents import ToolCollection
 
-        if self.mcp_type == MCPTypes.STDIO:
+        if isinstance(self.mcp_tool, MCPStdioParams):
             server_parameters = StdioServerParameters(
                 command=self.mcp_tool.command,
                 args=self.mcp_tool.args,
@@ -94,14 +68,8 @@
             }
 
         # Store the context manager itself
-<<<<<<< HEAD
         self.tool_collection = self.exit_stack.enter_context(
             ToolCollection.from_mcp(server_parameters, trust_remote_code=True)
-=======
-        self.context = ToolCollection.from_mcp(
-            self.server_parameters,
-            trust_remote_code=True,
->>>>>>> 8e328e07
         )
         tools = self.tool_collection.tools
 
@@ -128,15 +96,10 @@
 class OpenAIMCPServer(MCPServerBase):
     """Implementation of MCP tools manager for OpenAI agents."""
 
-    def __init__(self, mcp_tool: MCPStdioParams):
-        super().__init__(mcp_tool)
-<<<<<<< HEAD
-        self.server = None
-        self.exit_stack = AsyncExitStack()
-=======
+    def __init__(self, mcp_tool: MCPParams):
+        super().__init__(mcp_tool)
         self.server: OpenAIInternalMCPServerStdio | None = None
-        self.loop = None
->>>>>>> 8e328e07
+        self.exit_stack = AsyncExitStack()
 
     async def setup_tools(self) -> None:
         """Set up the OpenAI MCP server with the provided configuration."""
@@ -149,7 +112,7 @@
             MCPServerStdioParams as OpenAIInternalMCPServerStdioParams,
         )
 
-        if self.mcp_type == MCPTypes.STDIO:
+        if isinstance(self.mcp_tool, MCPStdioParams):
             params = OpenAIInternalMCPServerStdioParams(
                 command=self.mcp_tool.command,
                 args=self.mcp_tool.args,
@@ -179,28 +142,18 @@
 class LangchainMCPServer(MCPServerBase):
     """Implementation of MCP tools manager for LangChain agents."""
 
-    def __init__(self, mcp_tool: MCPStdioParams):
+    def __init__(self, mcp_tool: MCPParams):
         super().__init__(mcp_tool)
         self.client = None
-        self.session: ClientSession | None = None
         self.tools = []
-        self.session: ClientSession | None = None
-        self.exit_stack = AsyncExitStack()
-
-<<<<<<< HEAD
-    async def setup_tools(self):
-        """Connect to an MCP server
-
-        Args:
-            server_script_path: Path to the server script (.py or .js)
-        """
-=======
+        self.session: ClientSession = None
+        self.exit_stack = AsyncExitStack()
+
     async def setup_tools(self) -> None:
         """Set up the LangChain MCP server with the provided configuration."""
->>>>>>> 8e328e07
         from langchain_mcp_adapters.tools import load_mcp_tools
 
-        if self.mcp_type == MCPTypes.STDIO:
+        if isinstance(self.mcp_tool, MCPStdioParams):
             server_params = StdioServerParameters(
                 command=self.mcp_tool.command,
                 args=self.mcp_tool.args,
@@ -222,13 +175,6 @@
         self.session = await self.exit_stack.enter_async_context(
             ClientSession(stdio, write)
         )
-<<<<<<< HEAD
-=======
-        self.client = stdio_client(server_params)
-        self.read, self.write = await self.client.__aenter__()  # type: ignore[attr-defined]
-        self.session = ClientSession(self.read, self.write)
-        await self.session.__aenter__()
->>>>>>> 8e328e07
         await self.session.initialize()
         # List available tools
         self.tools = await load_mcp_tools(self.session)
@@ -237,14 +183,10 @@
 class GoogleMCPServer(MCPServerBase):
     """Implementation of MCP tools manager for Google agents."""
 
-    def __init__(self, mcp_tool: MCPStdioParams):
-        super().__init__(mcp_tool)
-<<<<<<< HEAD
-        self.server = None
-        self.exit_stack = AsyncExitStack()
-=======
+    def __init__(self, mcp_tool: MCPParams):
+        super().__init__(mcp_tool)
         self.server: GoogleMCPToolset | None = None
->>>>>>> 8e328e07
+        self.exit_stack = AsyncExitStack()
 
     async def setup_tools(self) -> None:
         """Set up the Google MCP server with the provided configuration."""
@@ -256,7 +198,7 @@
             StdioServerParameters as GoogleStdioServerParameters,
         )
 
-        if self.mcp_type == MCPTypes.STDIO:
+        if isinstance(self.mcp_tool, MCPStdioParams):
             params = GoogleStdioServerParameters(
                 command=self.mcp_tool.command,
                 args=self.mcp_tool.args,
@@ -278,7 +220,7 @@
 class LlamaIndexMCPServer(MCPServerBase):
     """Implementation of MCP tools manager for Google agents."""
 
-    def __init__(self, mcp_tool: MCPStdioParams):
+    def __init__(self, mcp_tool: MCPParams):
         super().__init__(mcp_tool)
 
     async def setup_tools(self) -> None:
@@ -286,7 +228,7 @@
         from llama_index.tools.mcp import BasicMCPClient as LlamaIndexMCPClient
         from llama_index.tools.mcp import McpToolSpec as LlamaIndexMcpToolSpec
 
-        if self.mcp_type == MCPTypes.STDIO:
+        if isinstance(self.mcp_tool, MCPStdioParams):
             mcp_client = LlamaIndexMCPClient(
                 command_or_url=self.mcp_tool.command,
                 args=self.mcp_tool.args,
@@ -306,19 +248,17 @@
 class AgnoMCPServer(MCPServerBase):
     """Implementation of MCP tools manager for Agno agents."""
 
-    def __init__(self, mcp_tool: MCPStdioParams):
-        super().__init__(mcp_tool)
-        self.server = None
+    def __init__(self, mcp_tool: MCPParams):
+        super().__init__(mcp_tool)
         self.exit_stack = AsyncExitStack()
 
     async def setup_tools(self) -> None:
         """Set up the Agno MCP server with the provided configuration."""
-        from agno.tools.mcp import MCPTools
-
-<<<<<<< HEAD
-        if self.mcp_type == MCPTypes.STDIO:
+        from agno.tools.mcp import MCPTools as AgnoMCPTools
+
+        if isinstance(self.mcp_tool, MCPStdioParams):
             server_params = f"{self.mcp_tool.command} {' '.join(self.mcp_tool.args)}"
-            self.server = MCPTools(
+            self.server = AgnoMCPTools(
                 command=server_params,
                 include_tools=self.mcp_tool.tools,
                 env={**os.environ},
@@ -335,17 +275,8 @@
                 ClientSession(stdio, write)
             )
             await session.initialize()
-            self.server = MCPTools(
+            self.server = AgnoMCPTools(
                 session=session,
                 include_tools=self.mcp_tool.tools,
             )
-        self.tools = await self.exit_stack.enter_async_context(self.server)
-=======
-        server_params = f"{self.mcp_tool.command} {' '.join(self.mcp_tool.args)}"
-        self.server = MCPTools(
-            command=server_params,
-            include_tools=self.mcp_tool.tools,
-            env={**os.environ},
-        )
-        self.tools = await self.server.__aenter__()  # type: ignore[attr-defined]
->>>>>>> 8e328e07
+        self.tools = await self.exit_stack.enter_async_context(self.server)