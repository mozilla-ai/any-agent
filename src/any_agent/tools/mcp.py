--- conflicted
+++ resolved
@@ -2,18 +2,10 @@
 
 import os
 from abc import ABC, abstractmethod
-<<<<<<< HEAD
-from collections.abc import Sequence
-=======
->>>>>>> d9b7d5bc
 from textwrap import dedent
 from typing import TYPE_CHECKING
 
-<<<<<<< HEAD
 from any_agent.config import MCPTool, Tool
-=======
-from any_agent.config import MCPTool
->>>>>>> d9b7d5bc
 from any_agent.logging import logger
 
 try:
@@ -25,9 +17,10 @@
     mcp_available = False
 
 if TYPE_CHECKING:
+    from collections.abc import Sequence
+
     from agents.mcp import MCPServerStdio as OpenAIInternalMCPServerStdio
     from google.adk.tools.mcp_tool.mcp_toolset import MCPToolset as GoogleMCPToolset
-    from mcp import ClientSession, StdioServerParameters
     from smolagents import ToolCollection
 
 
@@ -36,14 +29,8 @@
 
     def __init__(self, mcp_tool: MCPTool):
         if not mcp_available:
-<<<<<<< HEAD
-            raise ImportError(
-                "You need to `pip install 'any-agent[mcp]'` to use MCP tools.",
-            )
-=======
             msg = "You need to `pip install 'any-agent[mcp]'` to use MCP tools."
             raise ImportError(msg)
->>>>>>> d9b7d5bc
 
         # Store the original tool configuration
         self.mcp_tool = mcp_tool
