--- conflicted
+++ resolved
@@ -1,28 +1,22 @@
 from abc import ABC, abstractmethod
 from collections.abc import Sequence
-<<<<<<< HEAD
 from typing import TYPE_CHECKING, Any, Generic, TypeVar
-=======
-from typing import TYPE_CHECKING, Any
->>>>>>> d7926fd0
 
 from pydantic import BaseModel, ConfigDict, Field
 
 from any_agent.config import AgentFramework, MCPParams
 
 from .mcp_connection import MCPConnection
-<<<<<<< HEAD
-=======
-
-if TYPE_CHECKING:
-    from agents.mcp.server import MCPServer
-
->>>>>>> d7926fd0
 
 if TYPE_CHECKING:
     from agents.mcp.server import MCPServer
 
 T_co = TypeVar("T_co", covariant=True)
+
+from .mcp_connection import MCPConnection
+
+if TYPE_CHECKING:
+    from agents.mcp.server import MCPServer
 
 
 class MCPServerBase(BaseModel, ABC, Generic[T_co]):
@@ -31,15 +25,9 @@
     mcp_available: bool = False
     libraries: str = ""
 
-<<<<<<< HEAD
     tools: Sequence[T_co] = Field(default_factory=list)
     tool_names: Sequence[str] = Field(default_factory=list)
     mcp_connection: MCPConnection[T_co] | None = Field(default=None)
-=======
-    tools: Sequence[Tool] = Field(default_factory=list)
-    tool_names: Sequence[str] = Field(default_factory=list)
-    mcp_connection: MCPConnection | None = Field(default=None)
->>>>>>> d7926fd0
 
     model_config = ConfigDict(arbitrary_types_allowed=True)
 
@@ -47,13 +35,9 @@
         self._check_dependencies()
 
     @abstractmethod
-<<<<<<< HEAD
     async def _setup_tools(
         self, mcp_connection: MCPConnection[T_co] | None = None
     ) -> None:
-=======
-    async def _setup_tools(self, mcp_connection: MCPConnection | None = None) -> None:
->>>>>>> d7926fd0
         if not mcp_connection:
             msg = "MCP server is not set up. Please call `_setup_tools` from a concrete class."
             raise ValueError(msg)
