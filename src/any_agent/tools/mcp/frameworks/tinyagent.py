--- conflicted
+++ resolved
@@ -5,13 +5,9 @@
 from collections.abc import Callable
 from contextlib import suppress
 from datetime import timedelta
-<<<<<<< HEAD
 from typing import Any, Literal
 
 from pydantic import PrivateAttr
-=======
-from typing import TYPE_CHECKING, Any, Literal
->>>>>>> 95dae79c
 
 from any_agent.config import AgentFramework, MCPSseParams, MCPStdioParams, Tool
 from any_agent.tools.mcp.mcp_connection import MCPConnection
@@ -77,13 +73,9 @@
 
         return tool_list
 
-<<<<<<< HEAD
     def _create_tool_from_info(
         self, tool: Tool, session: ClientSession
     ) -> Callable[..., Any]:
-=======
-    def _create_tool_from_info(self, tool: "Tool") -> Callable[..., Any]:
->>>>>>> 95dae79c
         """Create a tool function from tool information."""
         tool_name = tool.name if hasattr(tool, "name") else tool
         tool_description = tool.description if hasattr(tool, "description") else ""
