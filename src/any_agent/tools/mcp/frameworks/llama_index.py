--- conflicted
+++ resolved
@@ -17,14 +17,8 @@
     mcp_available = True
 
 
-<<<<<<< HEAD
 class LlamaIndexMCPConnection(MCPConnection, ABC):
     """Base class for LlamaIndex MCP connections."""
-=======
-class LlamaIndexMCPServerBase(MCPServerBase, ABC):
-    client: Any | None = None  # Using `Any` to avoid circular import issues
-    framework: Literal[AgentFramework.LLAMA_INDEX] = AgentFramework.LLAMA_INDEX
->>>>>>> 95dae79c
 
     _client: LlamaIndexMCPClient | None = PrivateAttr(default=None)
 
