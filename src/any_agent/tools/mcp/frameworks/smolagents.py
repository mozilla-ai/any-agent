import os
from abc import ABC, abstractmethod
from contextlib import suppress
from typing import Any, Literal

from pydantic import PrivateAttr

from any_agent.config import AgentFramework, MCPSseParams, MCPStdioParams, Tool
from any_agent.tools.mcp.mcp_connection import MCPConnection
from any_agent.tools.mcp.mcp_server import MCPServerBase

mcp_available = False
with suppress(ImportError):
    from mcp import StdioServerParameters
    from smolagents.mcp_client import MCPClient

    mcp_available = True


<<<<<<< HEAD
class SmolagentsMCPConnection(MCPConnection, ABC):
    """Base class for Smolagents MCP connections."""
=======
class SmolagentsMCPServerBase(MCPServerBase, ABC):
    smolagent_tools: Any | None = None  # Using `Any` to avoid circular import issues
    framework: Literal[AgentFramework.SMOLAGENTS] = AgentFramework.SMOLAGENTS
>>>>>>> 95dae79c

    _client: MCPClient | None = PrivateAttr(default=None)

    @abstractmethod
    async def list_tools(self) -> list[Tool]:
        """List tools from the MCP server."""
        if not self._client:
            msg = "Tool collection is not set up. Please call `list_tools` from a concrete class."
            raise ValueError(msg)

        tools = self._client.get_tools()
        return self._filter_tools(tools)  # type: ignore[return-value]


class SmolagentsMCPStdioConnection(SmolagentsMCPConnection):
    mcp_tool: MCPStdioParams

    async def list_tools(self) -> list[Tool]:
        """List tools from the MCP server."""
        server_parameters = StdioServerParameters(
            command=self.mcp_tool.command,
            args=list(self.mcp_tool.args),
            env={**os.environ},
        )
        self._client = MCPClient(server_parameters)
        return await super().list_tools()


class SmolagentsMCPSseConnection(SmolagentsMCPConnection):
    mcp_tool: MCPSseParams

    async def list_tools(self) -> list[Tool]:
        """List tools from the MCP server."""
        server_parameters = {
            "url": self.mcp_tool.url,
        }
        self._client = MCPClient(server_parameters)

        return await super().list_tools()


class SmolagentsMCPServerBase(MCPServerBase, ABC):
    framework: Literal[AgentFramework.SMOLAGENTS] = AgentFramework.SMOLAGENTS

    def _check_dependencies(self) -> None:
        """Check if the required dependencies for the MCP server are available."""
        self.libraries = "any-agent[mcp,smolagents]"
        self.mcp_available = mcp_available
        super()._check_dependencies()


class SmolagentsMCPServerStdio(SmolagentsMCPServerBase):
    mcp_tool: MCPStdioParams

    async def _setup_tools(self, mcp_connection: MCPConnection | None = None) -> None:
        mcp_connection = mcp_connection or SmolagentsMCPStdioConnection(
            mcp_tool=self.mcp_tool
        )
        await super()._setup_tools(mcp_connection)


class SmolagentsMCPServerSse(SmolagentsMCPServerBase):
    mcp_tool: MCPSseParams

    async def _setup_tools(self, mcp_connection: MCPConnection | None = None) -> None:
        mcp_connection = mcp_connection or SmolagentsMCPSseConnection(
            mcp_tool=self.mcp_tool
        )
        await super()._setup_tools(mcp_connection)


SmolagentsMCPServer = SmolagentsMCPServerStdio | SmolagentsMCPServerSse<|MERGE_RESOLUTION|>--- conflicted
+++ resolved
@@ -17,14 +17,8 @@
     mcp_available = True
 
 
-<<<<<<< HEAD
 class SmolagentsMCPConnection(MCPConnection, ABC):
     """Base class for Smolagents MCP connections."""
-=======
-class SmolagentsMCPServerBase(MCPServerBase, ABC):
-    smolagent_tools: Any | None = None  # Using `Any` to avoid circular import issues
-    framework: Literal[AgentFramework.SMOLAGENTS] = AgentFramework.SMOLAGENTS
->>>>>>> 95dae79c
 
     _client: MCPClient | None = PrivateAttr(default=None)
 
