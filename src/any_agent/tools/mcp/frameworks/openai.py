from abc import ABC, abstractmethod
from contextlib import suppress
from typing import TYPE_CHECKING, Any, Literal

from pydantic import PrivateAttr

from any_agent.config import AgentFramework, MCPSseParams, MCPStdioParams, Tool
from any_agent.tools.mcp.mcp_connection import MCPConnection
from any_agent.tools.mcp.mcp_server import MCPServerBase

if TYPE_CHECKING:
    from agents.mcp import MCPServerSse as OpenAIInternalMCPServerSse
    from agents.mcp import MCPServerStdio as OpenAIInternalMCPServerStdio

mcp_available = False
with suppress(ImportError):
    from agents.mcp import MCPServerSse as OpenAIInternalMCPServerSse
    from agents.mcp import (
        MCPServerSseParams as OpenAIInternalMCPServerSseParams,
    )
    from agents.mcp import MCPServerStdio as OpenAIInternalMCPServerStdio
    from agents.mcp import (
        MCPServerStdioParams as OpenAIInternalMCPServerStdioParams,
    )
    from agents.mcp.server import MCPServer

    mcp_available = True


<<<<<<< HEAD
class OpenAIMCPConnection(MCPConnection, ABC):
    """Base class for OpenAI MCP connections."""
=======
class OpenAIMCPServerBase(MCPServerBase, ABC):
    server: Any | None = None  # Using `Any` to avoid circular import issues
    framework: Literal[AgentFramework.OPENAI] = AgentFramework.OPENAI
>>>>>>> 95dae79c

    _server: OpenAIInternalMCPServerStdio | OpenAIInternalMCPServerSse | None = (
        PrivateAttr(default=None)
    )

    @abstractmethod
    async def list_tools(self) -> list[Tool]:
        """List tools from the MCP server."""
        if not self._server:
            msg = "MCP server is not set up. Please call `setup` from a concrete class."
            raise ValueError(msg)

<<<<<<< HEAD
        await self._exit_stack.enter_async_context(self._server)
        tools = await self._server.list_tools()
        return self._filter_tools(tools)  # type: ignore[return-value]
=======
        await self._exit_stack.enter_async_context(self.server)
        self.tools = await self.server.list_tools()
>>>>>>> 95dae79c

    @property
    def server(self) -> MCPServer | None:
        """Return the MCP server instance."""
        return self._server


class OpenAIMCPStdioConnection(OpenAIMCPConnection):
    mcp_tool: MCPStdioParams

    async def list_tools(self) -> list[Tool]:
        """List tools from the MCP server."""
        params = OpenAIInternalMCPServerStdioParams(
            command=self.mcp_tool.command,
            args=list(self.mcp_tool.args),
        )

        self._server = OpenAIInternalMCPServerStdio(
            name="OpenAI MCP Server",
            params=params,
        )
        return await super().list_tools()


class OpenAIMCPSseConnection(OpenAIMCPConnection):
    mcp_tool: MCPSseParams

    async def list_tools(self) -> list[Tool]:
        """List tools from the MCP server."""
        params = OpenAIInternalMCPServerSseParams(url=self.mcp_tool.url)

        self._server = OpenAIInternalMCPServerSse(
            name="OpenAI MCP Server", params=params
        )

        return await super().list_tools()


class OpenAIMCPServerBase(MCPServerBase, ABC):
    framework: Literal[AgentFramework.OPENAI] = AgentFramework.OPENAI

    def _check_dependencies(self) -> None:
        """Check if the required dependencies for the MCP server are available."""
        self.libraries = "any-agent[mcp,openai]"
        self.mcp_available = mcp_available
        super()._check_dependencies()


class OpenAIMCPServerStdio(OpenAIMCPServerBase):
    mcp_tool: MCPStdioParams

    async def _setup_tools(self, mcp_connection: MCPConnection | None = None) -> None:
        mcp_connection = mcp_connection or OpenAIMCPStdioConnection(
            mcp_tool=self.mcp_tool
        )
        await super()._setup_tools(mcp_connection)


class OpenAIMCPServerSse(OpenAIMCPServerBase):
    mcp_tool: MCPSseParams

    async def _setup_tools(self, mcp_connection: MCPConnection | None = None) -> None:
        mcp_connection = mcp_connection or OpenAIMCPSseConnection(
            mcp_tool=self.mcp_tool
        )
        await super()._setup_tools(mcp_connection)


OpenAIMCPServer = OpenAIMCPServerStdio | OpenAIMCPServerSse<|MERGE_RESOLUTION|>--- conflicted
+++ resolved
@@ -27,14 +27,8 @@
     mcp_available = True
 
 
-<<<<<<< HEAD
 class OpenAIMCPConnection(MCPConnection, ABC):
     """Base class for OpenAI MCP connections."""
-=======
-class OpenAIMCPServerBase(MCPServerBase, ABC):
-    server: Any | None = None  # Using `Any` to avoid circular import issues
-    framework: Literal[AgentFramework.OPENAI] = AgentFramework.OPENAI
->>>>>>> 95dae79c
 
     _server: OpenAIInternalMCPServerStdio | OpenAIInternalMCPServerSse | None = (
         PrivateAttr(default=None)
@@ -47,14 +41,9 @@
             msg = "MCP server is not set up. Please call `setup` from a concrete class."
             raise ValueError(msg)
 
-<<<<<<< HEAD
         await self._exit_stack.enter_async_context(self._server)
         tools = await self._server.list_tools()
         return self._filter_tools(tools)  # type: ignore[return-value]
-=======
-        await self._exit_stack.enter_async_context(self.server)
-        self.tools = await self.server.list_tools()
->>>>>>> 95dae79c
 
     @property
     def server(self) -> MCPServer | None:
