--- conflicted
+++ resolved
@@ -76,23 +76,13 @@
     based on the specified agent_framework
     """
     # Select the appropriate manager based on agent_framework
-<<<<<<< HEAD
-    mcp_server_map = {
-        AgentFramework.OPENAI: OpenAIMCPServerStdio,
-        AgentFramework.SMOLAGENTS: SmolagentsMCPServerStdio,
-        AgentFramework.LANGCHAIN: LangchainMCPServerStdio,
-        AgentFramework.GOOGLE: GoogleMCPServerStdio,
-        AgentFramework.LLAMA_INDEX: LlamaIndexMCPServerStdio,
-        AgentFramework.AGNO: AgnoMCPServerStdio,
-=======
     mcp_server_map: dict[AgentFramework, type[MCPServerBase]] = {
         AgentFramework.OPENAI: OpenAIMCPServer,
         AgentFramework.SMOLAGENTS: SmolagentsMCPServer,
         AgentFramework.LANGCHAIN: LangchainMCPServer,
         AgentFramework.GOOGLE: GoogleMCPServer,
-        AgentFramework.LLAMAINDEX: LlamaIndexMCPServer,
+        AgentFramework.LLAMA_INDEX: LlamaIndexMCPServer,
         AgentFramework.AGNO: AgnoMCPServer,
->>>>>>> b92da0dc
     }
     if agent_framework not in mcp_server_map:
         msg = f"Unsupported agent type: {agent_framework}. Currently supported types are: {mcp_server_map.keys()}"
