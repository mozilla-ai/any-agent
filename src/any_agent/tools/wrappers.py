<<<<<<< HEAD
import importlib
import inspect
from collections.abc import Callable, Sequence
from typing import Any
=======
import inspect
from collections.abc import Callable
from functools import wraps
>>>>>>> d9b7d5bc

from any_agent.config import AgentFramework, MCPTool, Tool
from any_agent.tools.mcp import (
    AgnoMCPServerStdio,
    GoogleMCPServerStdio,
    LangchainMCPServerStdio,
    LlamaIndexMCPServerStdio,
    MCPServerBase,
    OpenAIMCPServerStdio,
    SmolagentsMCPServerStdio,
)


<<<<<<< HEAD
def wrap_tool_openai(tool: Tool) -> Any:
    from agents import Tool as AgentTool
    from agents import function_tool
=======
def wrap_tool_openai(tool):
    from agents import Tool, function_tool
>>>>>>> d9b7d5bc

    if not isinstance(tool, AgentTool):
        return function_tool(tool)
    return tool


def wrap_tool_langchain(tool: Tool) -> Any:
    from langchain_core.tools import BaseTool
    from langchain_core.tools import tool as langchain_tool

    if not isinstance(tool, BaseTool):
        return langchain_tool(tool)  # type: ignore[arg-type]
    return tool


<<<<<<< HEAD
def wrap_tool_smolagents(tool: Tool) -> Any:
=======
def wrap_tool_smolagents(tool):
>>>>>>> d9b7d5bc
    from smolagents import Tool
    from smolagents import tool as smolagents_tool

    if not isinstance(tool, Tool):
        # this wrapping needed until https://github.com/huggingface/smolagents/pull/1203 is merged and released
        @wraps(tool)
        def wrapped_function(*args, **kwargs):
            return tool(*args, **kwargs)

        return smolagents_tool(wrapped_function)
    return tool


def wrap_tool_llama_index(tool: Tool) -> Any:
    from llama_index.core.tools import FunctionTool

    if not isinstance(tool, FunctionTool):
        return FunctionTool.from_defaults(tool)  # type: ignore[arg-type]
    return tool


def wrap_tool_google(tool: Tool) -> Any:
    from google.adk.tools import BaseTool, FunctionTool

    if not isinstance(tool, BaseTool):
        return FunctionTool(tool)
    return tool


def wrap_tool_agno(tool: Tool) -> Any:
    # Agno lets you pass callables directly in as tools ❤️
    return tool


async def wrap_mcp_server(
    mcp_tool: MCPTool,
    agent_framework: AgentFramework,
) -> MCPServerBase:
    """Generic MCP server wrapper that can work with different frameworks
    based on the specified agent_framework
    """
    # Select the appropriate manager based on agent_framework
    mcp_server_map: dict[AgentFramework, type[MCPServerBase]] = {
        AgentFramework.OPENAI: OpenAIMCPServerStdio,
        AgentFramework.SMOLAGENTS: SmolagentsMCPServerStdio,
        AgentFramework.LANGCHAIN: LangchainMCPServerStdio,
        AgentFramework.GOOGLE: GoogleMCPServerStdio,
        AgentFramework.LLAMAINDEX: LlamaIndexMCPServerStdio,
        AgentFramework.AGNO: AgnoMCPServerStdio,
    }

    if agent_framework not in mcp_server_map:
<<<<<<< HEAD
        raise NotImplementedError(
            f"Unsupported agent type: {agent_framework}. Currently supported types are: {mcp_server_map.keys()}",
        )
=======
        msg = f"Unsupported agent type: {agent_framework}. Currently supported types are: {mcp_server_map.keys()}"
        raise NotImplementedError(msg)
>>>>>>> d9b7d5bc

    # Create the manager instance which will manage the MCP tool context
    manager_class = mcp_server_map[agent_framework]
    manager = manager_class(mcp_tool)
    await manager.setup_tools()

    return manager


WRAPPERS: dict[AgentFramework, Callable[..., Any]] = {
    AgentFramework.GOOGLE: wrap_tool_google,
    AgentFramework.OPENAI: wrap_tool_openai,
    AgentFramework.LANGCHAIN: wrap_tool_langchain,
    AgentFramework.SMOLAGENTS: wrap_tool_smolagents,
    AgentFramework.LLAMAINDEX: wrap_tool_llama_index,
    AgentFramework.AGNO: wrap_tool_agno,
}


<<<<<<< HEAD
async def import_and_wrap_tools(
    tools: Sequence[Tool],
    agent_framework: AgentFramework,
) -> tuple[list[Tool], list[MCPServerBase]]:
=======
def verify_callable(tool: Callable) -> None:
    """
    Verify a few things about the callable:
    - It needs to have some sort of docstring that describes what it does
    - It needs to have typed argument
    - It needs to have a typed return

    We need these things because this info gets provided to the agent so that they know how and when to call the tool.
    """
    signature = inspect.signature(tool)
    if not tool.__doc__:
        msg = f"Tool {tool} needs to have a docstring but does not"
        raise ValueError(msg)

    # Check if the function has a return type
    if signature.return_annotation is inspect.Signature.empty:
        msg = f"Tool {tool} needs to have a return type but does not"
        raise ValueError(msg)
    # Check if all parameters have type annotations
    for param in signature.parameters.values():
        if param.annotation is inspect.Signature.empty:
            msg = f"Tool {tool} needs to have typed arguments but does not"
            raise ValueError(msg)


async def wrap_tools(
    tools: list[Callable, MCPTool], agent_framework: AgentFramework
) -> tuple[list[Callable], list[MCPServerBase]]:
>>>>>>> d9b7d5bc
    wrapper = WRAPPERS[agent_framework]

    wrapped_tools = list[Tool]()
    mcp_servers = list[MCPServerBase]()
    for tool in tools:
        if isinstance(tool, MCPTool):
            # MCP adapters are usually implemented as context managers.
            # We wrap the server using `MCPServerBase` so the
            # tools can be used as any other callable.
            mcp_server = await wrap_mcp_server(tool, agent_framework)
            mcp_servers.append(mcp_server)
<<<<<<< HEAD
        elif isinstance(tool, str):
            module, func = tool.rsplit(".", 1)
            imported_module = importlib.import_module(module)
            imported_tool = getattr(imported_module, func)
            if inspect.isclass(imported_tool):
                imported_tool = imported_tool()
            wrapped_tools.append(wrapper(imported_tool))
=======
>>>>>>> d9b7d5bc
        elif callable(tool):
            verify_callable(tool)
            wrapped_tools.append(wrapper(tool))
        else:
<<<<<<< HEAD
            raise ValueError(
                f"Tool {tool} needs to be of type `MCPTool`, `str` or `callable` but is {type(tool)}",
            )
=======
            msg = f"Tool {tool} needs to be of type `MCPTool`, `str` or `callable` but is {type(tool)}"
            raise ValueError(msg)
>>>>>>> d9b7d5bc

    return wrapped_tools, mcp_servers<|MERGE_RESOLUTION|>--- conflicted
+++ resolved
@@ -1,13 +1,7 @@
-<<<<<<< HEAD
-import importlib
 import inspect
 from collections.abc import Callable, Sequence
+from functools import wraps
 from typing import Any
-=======
-import inspect
-from collections.abc import Callable
-from functools import wraps
->>>>>>> d9b7d5bc
 
 from any_agent.config import AgentFramework, MCPTool, Tool
 from any_agent.tools.mcp import (
@@ -21,14 +15,9 @@
 )
 
 
-<<<<<<< HEAD
 def wrap_tool_openai(tool: Tool) -> Any:
     from agents import Tool as AgentTool
     from agents import function_tool
-=======
-def wrap_tool_openai(tool):
-    from agents import Tool, function_tool
->>>>>>> d9b7d5bc
 
     if not isinstance(tool, AgentTool):
         return function_tool(tool)
@@ -44,19 +33,15 @@
     return tool
 
 
-<<<<<<< HEAD
 def wrap_tool_smolagents(tool: Tool) -> Any:
-=======
-def wrap_tool_smolagents(tool):
->>>>>>> d9b7d5bc
     from smolagents import Tool
     from smolagents import tool as smolagents_tool
 
     if not isinstance(tool, Tool):
         # this wrapping needed until https://github.com/huggingface/smolagents/pull/1203 is merged and released
-        @wraps(tool)
-        def wrapped_function(*args, **kwargs):
-            return tool(*args, **kwargs)
+        @wraps(tool)  # type: ignore[arg-type]
+        def wrapped_function(*args, **kwargs) -> Any:  # type: ignore[no-untyped-def]
+            return tool(*args, **kwargs)  # type: ignore[operator]
 
         return smolagents_tool(wrapped_function)
     return tool
@@ -101,14 +86,8 @@
     }
 
     if agent_framework not in mcp_server_map:
-<<<<<<< HEAD
-        raise NotImplementedError(
-            f"Unsupported agent type: {agent_framework}. Currently supported types are: {mcp_server_map.keys()}",
-        )
-=======
         msg = f"Unsupported agent type: {agent_framework}. Currently supported types are: {mcp_server_map.keys()}"
         raise NotImplementedError(msg)
->>>>>>> d9b7d5bc
 
     # Create the manager instance which will manage the MCP tool context
     manager_class = mcp_server_map[agent_framework]
@@ -128,13 +107,7 @@
 }
 
 
-<<<<<<< HEAD
-async def import_and_wrap_tools(
-    tools: Sequence[Tool],
-    agent_framework: AgentFramework,
-) -> tuple[list[Tool], list[MCPServerBase]]:
-=======
-def verify_callable(tool: Callable) -> None:
+def verify_callable(tool: Callable[..., Any]) -> None:
     """
     Verify a few things about the callable:
     - It needs to have some sort of docstring that describes what it does
@@ -160,9 +133,9 @@
 
 
 async def wrap_tools(
-    tools: list[Callable, MCPTool], agent_framework: AgentFramework
-) -> tuple[list[Callable], list[MCPServerBase]]:
->>>>>>> d9b7d5bc
+    tools: Sequence[Tool],
+    agent_framework: AgentFramework,
+) -> tuple[list[Tool], list[MCPServerBase]]:
     wrapper = WRAPPERS[agent_framework]
 
     wrapped_tools = list[Tool]()
@@ -174,27 +147,11 @@
             # tools can be used as any other callable.
             mcp_server = await wrap_mcp_server(tool, agent_framework)
             mcp_servers.append(mcp_server)
-<<<<<<< HEAD
-        elif isinstance(tool, str):
-            module, func = tool.rsplit(".", 1)
-            imported_module = importlib.import_module(module)
-            imported_tool = getattr(imported_module, func)
-            if inspect.isclass(imported_tool):
-                imported_tool = imported_tool()
-            wrapped_tools.append(wrapper(imported_tool))
-=======
->>>>>>> d9b7d5bc
         elif callable(tool):
             verify_callable(tool)
             wrapped_tools.append(wrapper(tool))
         else:
-<<<<<<< HEAD
-            raise ValueError(
-                f"Tool {tool} needs to be of type `MCPTool`, `str` or `callable` but is {type(tool)}",
-            )
-=======
             msg = f"Tool {tool} needs to be of type `MCPTool`, `str` or `callable` but is {type(tool)}"
             raise ValueError(msg)
->>>>>>> d9b7d5bc
 
     return wrapped_tools, mcp_servers