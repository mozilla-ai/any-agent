--- conflicted
+++ resolved
@@ -3,11 +3,7 @@
 from functools import wraps
 from typing import Any
 
-<<<<<<< HEAD
-from any_agent.config import AgentFramework, MCPSseParams, MCPStdioParams
-=======
-from any_agent.config import AgentFramework, MCPTool, Tool
->>>>>>> 8e328e07
+from any_agent.config import AgentFramework, MCPParams, Tool
 from any_agent.tools.mcp import (
     AgnoMCPServer,
     GoogleMCPServer,
@@ -73,34 +69,20 @@
 
 
 async def wrap_mcp_server(
-<<<<<<< HEAD
-    mcp_tool: MCPStdioParams | MCPSseParams, agent_framework: AgentFramework
-=======
-    mcp_tool: MCPTool,
+    mcp_tool: MCPParams,
     agent_framework: AgentFramework,
->>>>>>> 8e328e07
 ) -> MCPServerBase:
     """Generic MCP server wrapper that can work with different frameworks
     based on the specified agent_framework
     """
-<<<<<<< HEAD
-    mcp_server_map = {
+    # Select the appropriate manager based on agent_framework
+    mcp_server_map: dict[AgentFramework, type[MCPServerBase]] = {
         AgentFramework.OPENAI: OpenAIMCPServer,
         AgentFramework.SMOLAGENTS: SmolagentsMCPServer,
         AgentFramework.LANGCHAIN: LangchainMCPServer,
         AgentFramework.GOOGLE: GoogleMCPServer,
         AgentFramework.LLAMAINDEX: LlamaIndexMCPServer,
         AgentFramework.AGNO: AgnoMCPServer,
-=======
-    # Select the appropriate manager based on agent_framework
-    mcp_server_map: dict[AgentFramework, type[MCPServerBase]] = {
-        AgentFramework.OPENAI: OpenAIMCPServerStdio,
-        AgentFramework.SMOLAGENTS: SmolagentsMCPServerStdio,
-        AgentFramework.LANGCHAIN: LangchainMCPServerStdio,
-        AgentFramework.GOOGLE: GoogleMCPServerStdio,
-        AgentFramework.LLAMAINDEX: LlamaIndexMCPServerStdio,
-        AgentFramework.AGNO: AgnoMCPServerStdio,
->>>>>>> 8e328e07
     }
     if agent_framework not in mcp_server_map:
         msg = f"Unsupported agent type: {agent_framework}. Currently supported types are: {mcp_server_map.keys()}"
@@ -150,22 +132,16 @@
 
 
 async def wrap_tools(
-<<<<<<< HEAD
-    tools: list[Callable | MCPStdioParams | MCPSseParams],
-    agent_framework: AgentFramework,
-) -> tuple[list[Callable], list[MCPServerBase]]:
-=======
     tools: Sequence[Tool],
     agent_framework: AgentFramework,
 ) -> tuple[list[Tool], list[MCPServerBase]]:
->>>>>>> 8e328e07
     wrapper = WRAPPERS[agent_framework]
 
     wrapped_tools = list[Tool]()
     mcp_servers = list[MCPServerBase]()
     for tool in tools:
         # if it's MCPStdioParams or MCPSseParams, we need to wrap it in a server
-        if isinstance(tool, MCPStdioParams) or isinstance(tool, MCPSseParams):
+        if isinstance(tool, MCPParams):
             # MCP adapters are usually implemented as context managers.
             # We wrap the server using `MCPServerBase` so the
             # tools can be used as any other callable.
