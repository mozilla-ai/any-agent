--- conflicted
+++ resolved
@@ -15,25 +15,16 @@
 )
 
 
-<<<<<<< HEAD
-def _wrap_tool_openai(tool):
-    from agents import Tool, function_tool
-=======
 def wrap_tool_openai(tool: Tool) -> Any:
     from agents import Tool as AgentTool
     from agents import function_tool
->>>>>>> f283aba8
 
     if not isinstance(tool, AgentTool):
         return function_tool(tool)
     return tool
 
 
-<<<<<<< HEAD
-def _wrap_tool_langchain(tool):
-=======
 def wrap_tool_langchain(tool: Tool) -> Any:
->>>>>>> f283aba8
     from langchain_core.tools import BaseTool
     from langchain_core.tools import tool as langchain_tool
 
@@ -42,11 +33,7 @@
     return tool
 
 
-<<<<<<< HEAD
-def _wrap_tool_smolagents(tool):
-=======
 def wrap_tool_smolagents(tool: Tool) -> Any:
->>>>>>> f283aba8
     from smolagents import Tool
     from smolagents import tool as smolagents_tool
 
@@ -60,11 +47,7 @@
     return tool
 
 
-<<<<<<< HEAD
-def _wrap_tool_llama_index(tool):
-=======
 def wrap_tool_llama_index(tool: Tool) -> Any:
->>>>>>> f283aba8
     from llama_index.core.tools import FunctionTool
 
     if not isinstance(tool, FunctionTool):
@@ -72,11 +55,7 @@
     return tool
 
 
-<<<<<<< HEAD
-def _wrap_tool_google(tool):
-=======
 def wrap_tool_google(tool: Tool) -> Any:
->>>>>>> f283aba8
     from google.adk.tools import BaseTool, FunctionTool
 
     if not isinstance(tool, BaseTool):
@@ -84,11 +63,7 @@
     return tool
 
 
-<<<<<<< HEAD
-def _wrap_tool_agno(tool):
-=======
 def wrap_tool_agno(tool: Tool) -> Any:
->>>>>>> f283aba8
     # Agno lets you pass callables directly in as tools ❤️
     return tool
 
@@ -111,15 +86,6 @@
     based on the specified agent_framework
     """
     # Select the appropriate manager based on agent_framework
-<<<<<<< HEAD
-    if agent_framework not in FRAMEWORK_TO_MCP_SERVER:
-        msg = f"Unsupported agent type: {agent_framework}. Currently supported types are: {FRAMEWORK_TO_MCP_SERVER.keys()}"
-        raise NotImplementedError(msg)
-
-    # Create the manager instance which will manage the MCP tool context
-    manager_class = FRAMEWORK_TO_MCP_SERVER[agent_framework]
-    manager: MCPServerBase = manager_class(mcp_tool)
-=======
     mcp_server_map: dict[AgentFramework, type[MCPServerBase]] = {
         AgentFramework.OPENAI: OpenAIMCPServer,
         AgentFramework.SMOLAGENTS: SmolagentsMCPServer,
@@ -135,25 +101,11 @@
     # Create the manager instance which will manage the MCP tool context
     manager_class = mcp_server_map[agent_framework]
     manager = manager_class(mcp_tool)
->>>>>>> f283aba8
     await manager.setup_tools()
 
     return manager
 
 
-<<<<<<< HEAD
-WRAPPERS: dict[AgentFramework, Any] = {
-    AgentFramework.GOOGLE: _wrap_tool_google,
-    AgentFramework.OPENAI: _wrap_tool_openai,
-    AgentFramework.LANGCHAIN: _wrap_tool_langchain,
-    AgentFramework.SMOLAGENTS: _wrap_tool_smolagents,
-    AgentFramework.LLAMAINDEX: _wrap_tool_llama_index,
-    AgentFramework.AGNO: _wrap_tool_agno,
-}
-
-
-def _verify_callable(tool: Callable) -> None:
-=======
 WRAPPERS: dict[AgentFramework, Callable[..., Any]] = {
     AgentFramework.GOOGLE: wrap_tool_google,
     AgentFramework.OPENAI: wrap_tool_openai,
@@ -165,7 +117,6 @@
 
 
 def verify_callable(tool: Callable[..., Any]) -> None:
->>>>>>> f283aba8
     """
     Verify a few things about the callable:
     - It needs to have some sort of docstring that describes what it does
