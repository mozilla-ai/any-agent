import json
import os
from collections.abc import Sequence
from datetime import datetime
<<<<<<< HEAD
from types import NoneType
from typing import Protocol, assert_never
=======
from pathlib import Path
from typing import Protocol
>>>>>>> b92da0dc

from opentelemetry import trace
from opentelemetry.sdk.trace import TracerProvider
from opentelemetry.sdk.trace.export import (
    BatchSpanProcessor,
    SimpleSpanProcessor,
    SpanExporter,
    SpanExportResult,
)
from rich.console import Console
from rich.markdown import Markdown
from rich.panel import Panel

from any_agent.config import AgentFramework, TracingConfig
from any_agent.telemetry import TelemetryProcessor


class Span(Protocol):
    def to_json(self) -> str: ...


class JsonFileSpanExporter(SpanExporter):  # type: ignore[misc]
    def __init__(self, file_name: str):
        self.file_name = file_name
        if not os.path.exists(self.file_name):
            with open(self.file_name, "w") as f:
                json.dump([], f)

    def export(self, spans: Sequence[Span]) -> SpanExportResult:
        try:
            with open(self.file_name) as f:
                all_spans = json.load(f)
        except (json.JSONDecodeError, FileNotFoundError):
            all_spans = []

        # Add new spans
        for span in spans:
            try:
                # Try to parse the span data from to_json() if it returns a string
                span_data = json.loads(span.to_json())
            except (json.JSONDecodeError, TypeError, AttributeError):
                # If span.to_json() doesn't return valid JSON string
                span_data = {"error": "Could not serialize span", "span_str": str(span)}

            all_spans.append(span_data)

        # Write all spans back to the file as a proper JSON array
        with open(self.file_name, "w") as f:
            json.dump(all_spans, f, indent=2)

        return SpanExportResult.SUCCESS

    def shutdown(self) -> None:
        pass


class RichConsoleSpanExporter(SpanExporter):  # type: ignore[misc]
    def __init__(self, agent_framework: AgentFramework, tracing_config: TracingConfig):
        self.processor = TelemetryProcessor.create(agent_framework=agent_framework)
        self.console = Console()
        self.tracing_config = tracing_config

    def export(self, spans: Sequence[Span]) -> SpanExportResult:
        for span in spans:
            style = None
            span_str = span.to_json()
            span_dict = json.loads(span_str)
            try:
                span_kind, interaction = self.processor.extract_interaction(span_dict)

                style = getattr(self.tracing_config, span_kind.lower(), None)

                if not style:
                    continue

                self.console.rule(
                    span_kind,
                    style=style,
                )
                for key, value in interaction.items():
                    if key == "output":
                        self.console.print(
                            Panel(
                                Markdown(str(value or "")),
                                title="Output",
                            ),
                        )
                    else:
                        self.console.print(f"{key}: {value}")
            except Exception:
                self.console.print_exception()
            if style:
                self.console.rule(style=style)
        return SpanExportResult.SUCCESS

    def force_flush(self, timeout_millis: int = 30000) -> bool:
        return True


def _get_tracer_provider(
    agent_framework: AgentFramework,
    output_dir: str | Path,
    tracing_config: TracingConfig,
) -> tuple[TracerProvider, str]:
    if not os.path.exists(output_dir):
        os.makedirs(output_dir)
    timestamp = datetime.now().strftime("%Y-%m-%d-%H-%M-%S")

    tracer_provider = TracerProvider()

    file_name = f"{output_dir}/{agent_framework.value}-{timestamp}.json"
    json_file_exporter = JsonFileSpanExporter(file_name=file_name)
    span_processor = SimpleSpanProcessor(json_file_exporter)
    tracer_provider.add_span_processor(span_processor)

    # This is what will log all the span info to stdout: We turn off the agent sdk specific logging so that
    # the user sees a similar logging format for whichever agent they are using under the hood.
    processor = BatchSpanProcessor(
        RichConsoleSpanExporter(agent_framework, tracing_config),
    )
    tracer_provider.add_span_processor(processor)
    trace.set_tracer_provider(tracer_provider)

    return tracer_provider, file_name


def setup_tracing(
    agent_framework: AgentFramework,
    output_dir: str | Path = "traces",
    tracing_config: TracingConfig | None = None,
) -> str | NoneType:
    """Setup tracing for `agent_framework` using `openinference.instrumentation`.

    Args:
        agent_framework (AgentFramework): The type of agent being used.
        output_dir (str): The directory where the traces will be stored.
            Defaults to "traces".

    Returns:
        str: The name of the JSON file where traces will be stored.

    """
    tracing_config = tracing_config or TracingConfig()

    tracer_provider, file_name = _get_tracer_provider(
        agent_framework,
        output_dir,
        tracing_config,
    )

    instrumenter = get_instrumenter_by_framework(agent_framework)
    instrumenter.instrument(tracer_provider=tracer_provider)

    return file_name


class Instrumenter(Protocol):
    def instrument(self, *, tracer_provider: TracerProvider) -> None: ...


def get_instrumenter_by_framework(framework: AgentFramework) -> Instrumenter:
    if framework is AgentFramework.OPENAI:
        from openinference.instrumentation.openai_agents import OpenAIAgentsInstrumentor

        return OpenAIAgentsInstrumentor()

    if framework is AgentFramework.SMOLAGENTS:
        from openinference.instrumentation.smolagents import SmolagentsInstrumentor

        return SmolagentsInstrumentor()

    if framework is AgentFramework.LANGCHAIN:
        from openinference.instrumentation.langchain import LangChainInstrumentor

        return LangChainInstrumentor()

    if framework is AgentFramework.LLAMA_INDEX:
        from openinference.instrumentation.llama_index import LlamaIndexInstrumentor

        return LlamaIndexInstrumentor()

    if framework is AgentFramework.GOOGLE or framework is AgentFramework.AGNO:
        msg = f"{framework} tracing is not supported."
        raise NotImplementedError(msg)

    assert_never(framework)<|MERGE_RESOLUTION|>--- conflicted
+++ resolved
@@ -2,13 +2,8 @@
 import os
 from collections.abc import Sequence
 from datetime import datetime
-<<<<<<< HEAD
-from types import NoneType
+from pathlib import Path
 from typing import Protocol, assert_never
-=======
-from pathlib import Path
-from typing import Protocol
->>>>>>> b92da0dc
 
 from opentelemetry import trace
 from opentelemetry.sdk.trace import TracerProvider
@@ -30,7 +25,7 @@
     def to_json(self) -> str: ...
 
 
-class JsonFileSpanExporter(SpanExporter):  # type: ignore[misc]
+class JsonFileSpanExporter(SpanExporter):
     def __init__(self, file_name: str):
         self.file_name = file_name
         if not os.path.exists(self.file_name):
@@ -65,7 +60,7 @@
         pass
 
 
-class RichConsoleSpanExporter(SpanExporter):  # type: ignore[misc]
+class RichConsoleSpanExporter(SpanExporter):
     def __init__(self, agent_framework: AgentFramework, tracing_config: TracingConfig):
         self.processor = TelemetryProcessor.create(agent_framework=agent_framework)
         self.console = Console()
@@ -139,7 +134,7 @@
     agent_framework: AgentFramework,
     output_dir: str | Path = "traces",
     tracing_config: TracingConfig | None = None,
-) -> str | NoneType:
+) -> str:
     """Setup tracing for `agent_framework` using `openinference.instrumentation`.
 
     Args:
