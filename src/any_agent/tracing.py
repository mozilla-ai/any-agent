--- conflicted
+++ resolved
@@ -172,17 +172,10 @@
     if framework is AgentFramework.LLAMAINDEX:
         from openinference.instrumentation.llama_index import LlamaIndexInstrumentor
 
-<<<<<<< HEAD
         return LlamaIndexInstrumentor()
 
     if framework is AgentFramework.GOOGLE or framework is AgentFramework.AGNO:
-        raise NotImplementedError(f"{framework} tracing is not supported.")
-
-    assert_never(framework)
-=======
-        LlamaIndexInstrumentor().instrument(tracer_provider=tracer_provider)
-    else:
         msg = f"{agent_framework} tracing is not supported."
         raise NotImplementedError(msg)
-    return file_name
->>>>>>> c783347f
+
+    assert_never(framework)