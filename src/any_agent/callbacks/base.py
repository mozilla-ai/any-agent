--- conflicted
+++ resolved
@@ -10,17 +10,13 @@
 class Callback:
     """Base class for AnyAgent callbacks."""
 
-<<<<<<< HEAD
-    async def before_llm_call(
-        self, context: Context, *args: Any, **kwargs: Any
-    ) -> Context:
-=======
     def before_agent_invocation(self, context: Context, *args, **kwargs) -> Context:
         """Will be called before the Agent invocation starts."""
         return context
 
-    def before_llm_call(self, context: Context, *args, **kwargs) -> Context:
->>>>>>> dc78f852
+    async def before_llm_call(
+        self, context: Context, *args: Any, **kwargs: Any
+    ) -> Context:
         """Will be called before any LLM Call starts."""
         return context
 
@@ -30,17 +26,13 @@
         """Will be called before any Tool Execution starts."""
         return context
 
-<<<<<<< HEAD
-    async def after_llm_call(
-        self, context: Context, *args: Any, **kwargs: Any
-    ) -> Context:
-=======
     def after_agent_invocation(self, context: Context, *args, **kwargs) -> Context:
         """Will be called once the Agent invocation ends."""
         return context
 
-    def after_llm_call(self, context: Context, *args, **kwargs) -> Context:
->>>>>>> dc78f852
+    async def after_llm_call(
+        self, context: Context, *args: Any, **kwargs: Any
+    ) -> Context:
         """Will be called after any LLM Call is completed."""
         return context
 
