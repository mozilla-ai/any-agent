--- conflicted
+++ resolved
@@ -57,13 +57,9 @@
 class AgentConfig(BaseModel):
     model_config = ConfigDict(extra="forbid")
     model_id: str
-<<<<<<< HEAD
-    description: str | None = None
-=======
     api_base: str | None = None
     api_key: str | None = None
-    description: str = ""
->>>>>>> 9bcf0de3
+    description: str | None = None
     name: str = "any_agent"
     instructions: str | None = None
     tools: Sequence[Tool] = Field(default_factory=list)
