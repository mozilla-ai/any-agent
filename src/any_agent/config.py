--- conflicted
+++ resolved
@@ -1,12 +1,6 @@
-<<<<<<< HEAD
-from collections.abc import Callable
+from collections.abc import Callable, MutableMapping, Sequence
 from enum import Enum, auto
-from typing import Self
-=======
-from collections.abc import Callable, MutableMapping, Sequence
-from enum import Enum
-from typing import Any
->>>>>>> b92da0dc
+from typing import Any, Self
 
 from pydantic import BaseModel, ConfigDict, Field
 
