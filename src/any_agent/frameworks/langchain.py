--- conflicted
+++ resolved
@@ -1,35 +1,24 @@
 import importlib
-<<<<<<< HEAD
-from collections.abc import Sequence
 from typing import TYPE_CHECKING, Any, cast
 
 from any_agent.config import AgentConfig, AgentFramework, Tool
-from any_agent.frameworks.any_agent import AnyAgent
-from any_agent.logging import logger
-from any_agent.tools.mcp import MCPServerBase
-from any_agent.tools.wrappers import import_and_wrap_tools
-=======
-from typing import TYPE_CHECKING, Any
-
-from any_agent.config import AgentConfig, AgentFramework
 from any_agent.frameworks.any_agent import AnyAgent
 from any_agent.logging import logger
 from any_agent.tools import search_web, visit_webpage
 from any_agent.tools.wrappers import wrap_tools
 
 if TYPE_CHECKING:
+    from collections.abc import Sequence
+
     from langgraph.graph.graph import CompiledGraph
->>>>>>> d9b7d5bc
+
+    from any_agent.tools.mcp import MCPServerBase
 
 if TYPE_CHECKING:
     from langchain_core.language_models import LanguageModelLike
 
 try:
-<<<<<<< HEAD
     from langchain_core.language_models import LanguageModelLike
-    from langgraph.graph.graph import CompiledGraph
-=======
->>>>>>> d9b7d5bc
     from langgraph.prebuilt import create_react_agent
     from langgraph_swarm import create_handoff_tool, create_swarm
 
@@ -45,22 +34,13 @@
     """LangChain agent implementation that handles both loading and running."""
 
     def __init__(
-<<<<<<< HEAD
         self,
         config: AgentConfig,
         managed_agents: list[AgentConfig] | None = None,
     ):
         if not langchain_available:
-            raise ImportError(
-                "You need to `pip install 'any-agent[langchain]'` to use this agent",
-            )
-=======
-        self, config: AgentConfig, managed_agents: list[AgentConfig] | None = None
-    ):
-        if not langchain_available:
             msg = "You need to `pip install 'any-agent[langchain]'` to use this agent"
             raise ImportError(msg)
->>>>>>> d9b7d5bc
         self.managed_agents = managed_agents
         self.config = config
         self._agent: CompiledGraph | None = None
@@ -89,14 +69,8 @@
                 visit_webpage,
             ]
 
-<<<<<<< HEAD
-        imported_tools, mcp_servers = await import_and_wrap_tools(
-            self.config.tools,
-            agent_framework=AgentFramework.LANGCHAIN,
-=======
         imported_tools, mcp_servers = await wrap_tools(
             self.config.tools, agent_framework=AgentFramework.LANGCHAIN
->>>>>>> d9b7d5bc
         )
         self._mcp_servers = mcp_servers
 
@@ -108,14 +82,8 @@
             swarm = []
             managed_names = []
             for n, managed_agent in enumerate(self.managed_agents):
-<<<<<<< HEAD
-                managed_tools, managed_mcp_servers = await import_and_wrap_tools(
-                    managed_agent.tools,
-                    agent_framework=AgentFramework.LANGCHAIN,
-=======
                 managed_tools, managed_mcp_servers = await wrap_tools(
                     managed_agent.tools, agent_framework=AgentFramework.LANGCHAIN
->>>>>>> d9b7d5bc
                 )
                 managed_tools.extend(
                     [
@@ -173,21 +141,12 @@
     async def run_async(self, prompt: str) -> Any:
         """Run the LangChain agent with the given prompt."""
         inputs = {"messages": [("user", prompt)]}
-<<<<<<< HEAD
-        result = await self._agent.ainvoke(inputs)  # type: ignore[union-attr]
-        return result
+        return await self._agent.ainvoke(inputs)  # type: ignore[union-attr]
 
     @property
     def tools(self) -> list[Tool]:
-        """Return the tools used by the agent.
-=======
-        return await self._agent.ainvoke(inputs)
-
-    @property
-    def tools(self) -> list[str]:
         """
         Return the tools used by the agent.
->>>>>>> d9b7d5bc
         This property is read-only and cannot be modified.
         """
         return list(self._tools)