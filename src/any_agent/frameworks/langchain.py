from typing import TYPE_CHECKING, Any, cast

import litellm
from litellm.utils import supports_response_schema
from pydantic import BaseModel

from any_agent.config import AgentConfig, AgentFramework

from .any_agent import AnyAgent

try:
    from langchain_core.language_models import LanguageModelLike
    from langchain_litellm import ChatLiteLLM

    # Patch the _OPENAI_MODELS list to include additional models
    # This can be removed after https://github.com/Akshay-Dongare/langchain-litellm/issues/7
    from langchain_litellm.chat_models import litellm as langchain_litellm_module
    from langchain_litellm.chat_models.litellm import _convert_message_to_dict
    from langgraph.prebuilt import create_react_agent

    # Add your custom models to the existing list
    additional_models = [
        "mistral/mistral-medium-latest",
        "mistral/mistral-small-latest",
    ]

    # Extend the existing _OPENAI_MODELS list
    if hasattr(langchain_litellm_module, "_OPENAI_MODELS"):
        langchain_litellm_module._OPENAI_MODELS.extend(additional_models)

    DEFAULT_AGENT_TYPE = create_react_agent
    DEFAULT_MODEL_TYPE = ChatLiteLLM

    langchain_available = True
except ImportError:
    langchain_available = False

if TYPE_CHECKING:
    from langchain_core.language_models import LanguageModelLike
    from langgraph.graph.graph import CompiledGraph


class LangchainAgent(AnyAgent):
    """LangChain agent implementation that handles both loading and running."""

    def __init__(self, config: AgentConfig):
        super().__init__(config)
        self._agent: CompiledGraph | None = None

    @property
    def framework(self) -> AgentFramework:
        return AgentFramework.LANGCHAIN

    def _get_model(self, agent_config: AgentConfig) -> "LanguageModelLike":
        """Get the model configuration for a LangChain agent."""
        model_type = agent_config.model_type or DEFAULT_MODEL_TYPE
        model_args = agent_config.model_args or {}
        return cast(
            "LanguageModelLike",
            model_type(
                model=agent_config.model_id,
                api_key=agent_config.api_key,
                api_base=agent_config.api_base,
                model_kwargs=model_args,  # type: ignore[arg-type]
            ),
        )

    async def _load_agent(self) -> None:
        """Load the LangChain agent with the given configuration."""
        if not langchain_available:
            msg = "You need to `pip install 'any-agent[langchain]'` to use this agent"
            raise ImportError(msg)

        imported_tools, _ = await self._load_tools(self.config.tools)

        self._tools = imported_tools
        agent_type = self.config.agent_type or DEFAULT_AGENT_TYPE
        agent_args = self.config.agent_args or {}
<<<<<<< HEAD
        # Remove the response_format from agent args - we'll handle structured output in post-processing
=======
>>>>>>> 7af6f3e2
        self._agent = agent_type(
            name=self.config.name,
            model=self._get_model(self.config),
            tools=imported_tools,
            prompt=self.config.instructions,
            **agent_args,
        )

    async def _run_async(self, prompt: str, **kwargs: Any) -> str | BaseModel:
        if not self._agent:
            error_message = "Agent not loaded. Call load_agent() first."
            raise ValueError(error_message)
        inputs = {"messages": [("user", prompt)]}
        result = await self._agent.ainvoke(inputs, **kwargs)

        if not result.get("messages"):
            msg = "No messages returned from the agent."
            raise ValueError(msg)

<<<<<<< HEAD
        last_message: BaseMessage = result["messages"][-1]
        content = str(last_message.content)

        # Post-process for structured output if needed
=======
        # Post-process for structured output if needed
        # This emulates the langgraph behavior for structured outputs,
        # but since it happens outside of langgraph we can control the model call,
        # because some providers like mistral don't allow for the model to be called without the most recent message being a user message.
>>>>>>> 7af6f3e2
        if self.config.output_type:
            # Add a follow-up message to request structured output
            structured_output_message = {
                "role": "user",
                "content": f"Please conform your output to the following schema: {self.config.output_type.model_json_schema()}.",
            }
            completion_params: dict[str, Any] = {}
            if self.config.model_args:
<<<<<<< HEAD
                completion_params.update(self.config.model_args)
            completion_params["tool_choice"] = "none"
=======
                # only include the temperature and frequency_penalty, not anything related to tools
                completion_params["temperature"] = self.config.model_args.get(
                    "temperature"
                )
                completion_params["frequency_penalty"] = self.config.model_args.get(
                    "frequency_penalty"
                )

>>>>>>> 7af6f3e2
            completion_params["model"] = self.config.model_id
            previous_messages = [
                _convert_message_to_dict(m) for m in result["messages"]
            ]
            completion_params["messages"] = [
                *previous_messages,
                structured_output_message,
            ]

            # Use response schema if supported by the model
            if supports_response_schema(model=self.config.model_id):
                completion_params["response_format"] = self.config.output_type

            response = await litellm.acompletion(**completion_params)
            return self.config.output_type.model_validate_json(
                response.choices[0].message["content"]
            )
<<<<<<< HEAD

        return content
=======
        return str(result["messages"][-1].content)
>>>>>>> 7af6f3e2
<|MERGE_RESOLUTION|>--- conflicted
+++ resolved
@@ -76,10 +76,6 @@
         self._tools = imported_tools
         agent_type = self.config.agent_type or DEFAULT_AGENT_TYPE
         agent_args = self.config.agent_args or {}
-<<<<<<< HEAD
-        # Remove the response_format from agent args - we'll handle structured output in post-processing
-=======
->>>>>>> 7af6f3e2
         self._agent = agent_type(
             name=self.config.name,
             model=self._get_model(self.config),
@@ -99,17 +95,10 @@
             msg = "No messages returned from the agent."
             raise ValueError(msg)
 
-<<<<<<< HEAD
-        last_message: BaseMessage = result["messages"][-1]
-        content = str(last_message.content)
-
-        # Post-process for structured output if needed
-=======
         # Post-process for structured output if needed
         # This emulates the langgraph behavior for structured outputs,
         # but since it happens outside of langgraph we can control the model call,
         # because some providers like mistral don't allow for the model to be called without the most recent message being a user message.
->>>>>>> 7af6f3e2
         if self.config.output_type:
             # Add a follow-up message to request structured output
             structured_output_message = {
@@ -118,10 +107,6 @@
             }
             completion_params: dict[str, Any] = {}
             if self.config.model_args:
-<<<<<<< HEAD
-                completion_params.update(self.config.model_args)
-            completion_params["tool_choice"] = "none"
-=======
                 # only include the temperature and frequency_penalty, not anything related to tools
                 completion_params["temperature"] = self.config.model_args.get(
                     "temperature"
@@ -130,7 +115,6 @@
                     "frequency_penalty"
                 )
 
->>>>>>> 7af6f3e2
             completion_params["model"] = self.config.model_id
             previous_messages = [
                 _convert_message_to_dict(m) for m in result["messages"]
@@ -148,9 +132,4 @@
             return self.config.output_type.model_validate_json(
                 response.choices[0].message["content"]
             )
-<<<<<<< HEAD
-
-        return content
-=======
-        return str(result["messages"][-1].content)
->>>>>>> 7af6f3e2
+        return str(result["messages"][-1].content)