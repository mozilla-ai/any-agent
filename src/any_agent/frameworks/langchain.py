import importlib
from typing import TYPE_CHECKING, Any, cast

from any_agent.config import AgentConfig, AgentFramework
from any_agent.frameworks.any_agent import AnyAgent
from any_agent.logging import logger
from any_agent.tools import search_web, visit_webpage

if TYPE_CHECKING:
    from langgraph.graph.graph import CompiledGraph


if TYPE_CHECKING:
    from langchain_core.language_models import LanguageModelLike

try:
    from langchain_core.language_models import LanguageModelLike
    from langgraph.prebuilt import create_react_agent
    from langgraph_swarm import create_handoff_tool, create_swarm

    langchain_available = True
except ImportError:
    langchain_available = False


DEFAULT_MODEL_CLASS = "langchain_litellm.ChatLiteLLM"


class LangchainAgent(AnyAgent):
    """LangChain agent implementation that handles both loading and running."""

    @property
    def framework(self) -> AgentFramework:
        return AgentFramework.LANGCHAIN

    def _get_model(self, agent_config: AgentConfig) -> str | LanguageModelLike:
        """Get the model configuration for a LangChain agent."""
        if not agent_config.model_type:
            agent_config.model_type = DEFAULT_MODEL_CLASS
        module, class_name = agent_config.model_type.split(".")
        model_type = getattr(importlib.import_module(module), class_name)

        return cast(
            "str | LanguageModelLike",
<<<<<<< HEAD
            model_type(model=agent_config.model_id, **agent_config.model_args or {}),
=======
            model_type(
                model=agent_config.model_id,
                api_key=agent_config.api_key,
                api_base=agent_config.api_base,
                **agent_config.model_args or {},
            ),
>>>>>>> 9bcf0de3
        )

    async def load_agent(self) -> None:
        """Load the LangChain agent with the given configuration."""
        if not langchain_available:
            msg = "You need to `pip install 'any-agent[langchain]'` to use this agent"
            raise ImportError(msg)

        if not self.managed_agents and not self.config.tools:
            self.config.tools = [
                search_web,
                visit_webpage,
            ]

        imported_tools, _ = await self._load_tools(self.config.tools)

        self._agent: CompiledGraph
        if self.managed_agents:
            swarm = []
            managed_names = []
            for n, managed_agent in enumerate(self.managed_agents):
                managed_tools, _ = await self._load_tools(managed_agent.tools)
                name = managed_agent.name
                if not name or name == "any_agent":
                    logger.warning(
                        "Overriding name for managed_agent. Can't use the default.",
                    )
                    name = f"managed_agent_{n}"
                managed_names.append(name)

                managed_agent = create_react_agent(
                    name=name,
                    model=self._get_model(managed_agent),
                    tools=[
                        *managed_tools,
                        create_handoff_tool(agent_name=self.config.name),
                    ],
                    prompt=managed_agent.instructions,
                    **managed_agent.agent_args or {},
                )
                swarm.append(managed_agent)

            imported_tools = [
                create_handoff_tool(agent_name=managed_name)
                for managed_name in managed_names
            ]

            main_agent = create_react_agent(
                name=self.config.name,
                model=self._get_model(self.config),
                tools=imported_tools,
                prompt=self.config.instructions,
                **self.config.agent_args or {},
            )
            swarm.append(main_agent)
            workflow = create_swarm(swarm, default_active_agent=self.config.name)
            self._agent = workflow.compile()
        else:
            self._agent = create_react_agent(
                name=self.config.name,
                model=self._get_model(self.config),
                tools=imported_tools,
                prompt=self.config.instructions,
                **self.config.agent_args or {},
            )
        # Langgraph doesn't let you easily access what tools are loaded from the CompiledGraph,
        # so we'll store a list of them in this class
        self._tools = imported_tools

    async def run_async(self, prompt: str) -> Any:
        """Run the LangChain agent with the given prompt."""
        inputs = {"messages": [("user", prompt)]}
        return await self._agent.ainvoke(inputs)<|MERGE_RESOLUTION|>--- conflicted
+++ resolved
@@ -42,16 +42,12 @@
 
         return cast(
             "str | LanguageModelLike",
-<<<<<<< HEAD
-            model_type(model=agent_config.model_id, **agent_config.model_args or {}),
-=======
             model_type(
                 model=agent_config.model_id,
                 api_key=agent_config.api_key,
                 api_base=agent_config.api_base,
                 **agent_config.model_args or {},
             ),
->>>>>>> 9bcf0de3
         )
 
     async def load_agent(self) -> None:
