--- conflicted
+++ resolved
@@ -34,12 +34,7 @@
 
 if TYPE_CHECKING:
     from langchain_core.language_models import LanguageModelLike
-<<<<<<< HEAD
-    from langchain_core.messages.base import BaseMessage
     from langgraph.graph.state import CompiledStateGraph
-=======
-    from langgraph.graph.graph import CompiledGraph
->>>>>>> 8807615e
 
 
 class LangchainAgent(AnyAgent):
