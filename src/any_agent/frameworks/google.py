--- conflicted
+++ resolved
@@ -107,21 +107,5 @@
             user_id=user_id,
             session_id=session_id,
         )
-<<<<<<< HEAD
         assert session, "Session should not be None"
-        return session.state.get("response", None)
-
-    @property
-    def tools(self) -> list[Tool]:
-        """
-        Return the tools used by the agent.
-        This property is read-only and cannot be modified.
-        """
-        if not self._agent:
-            logger.warning("Agent not loaded or does not have tools.")
-            return []
-
-        return [tool.name for tool in self._agent.tools]  # type: ignore[union-attr]
-=======
-        return session.state.get("response", None)
->>>>>>> 80dc5791
+        return session.state.get("response", None)