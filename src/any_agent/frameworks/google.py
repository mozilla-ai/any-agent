from typing import Any
from uuid import uuid4

from any_agent.config import AgentConfig, AgentFramework
from any_agent.frameworks.any_agent import AnyAgent
from any_agent.logging import logger
from any_agent.tools import search_web, visit_webpage
<<<<<<< HEAD
from any_agent.tools.wrappers import wrap_tools

if TYPE_CHECKING:
    from collections.abc import Sequence

    from any_agent.tools.mcp import MCPServer
=======
>>>>>>> 80dc5791

try:
    from google.adk.agents import Agent
    from google.adk.models.lite_llm import LiteLlm
    from google.adk.runners import InMemoryRunner
    from google.adk.tools.agent_tool import AgentTool
    from google.genai import types

    adk_available = True
except ImportError:
    adk_available = False


class GoogleAgent(AnyAgent):
    """Google ADK agent implementation that handles both loading and running."""

<<<<<<< HEAD
    def __init__(
        self,
        config: AgentConfig,
        managed_agents: list[AgentConfig] | None = None,
    ):
        if not adk_available:
            msg = "You need to `pip install 'any-agent[google]'` to use this agent"
            raise ImportError(msg)
        self.managed_agents = managed_agents
        self.config = config
        self._agent: Agent | None = None
        self._mcp_servers: Sequence[MCPServer] | None = None
        self._managed_mcp_servers: Sequence[MCPServer] | None = None
=======
    @property
    def framework(self) -> AgentFramework:
        return AgentFramework.GOOGLE
>>>>>>> 80dc5791

    def _get_model(self, agent_config: AgentConfig) -> LiteLlm:
        """Get the model configuration for a Google agent."""
        return LiteLlm(
            model=agent_config.model_id,
            api_key=agent_config.api_key,
            api_base=agent_config.api_base,
            **agent_config.model_args or {},
        )

    async def load_agent(self) -> None:
        """Load the Google agent with the given configuration."""
        if not adk_available:
            msg = "You need to `pip install 'any-agent[google]'` to use this agent"
            raise ImportError(msg)

        if not self.managed_agents and not self.config.tools:
            self.config.tools = [
                search_web,
                visit_webpage,
            ]
        tools, _ = await self._load_tools(self.config.tools)

        sub_agents_instanced = []
        if self.managed_agents:
            for managed_agent in self.managed_agents:
                managed_tools, _ = await self._load_tools(managed_agent.tools)

                instance = Agent(
                    name=managed_agent.name,
                    instruction=managed_agent.instructions or "",
                    model=self._get_model(managed_agent),
                    tools=managed_tools,
                    **managed_agent.agent_args or {},
                )

                if managed_agent.handoff:
                    sub_agents_instanced.append(instance)
                else:
                    tools.append(AgentTool(instance))

        self._agent = Agent(
            name=self.config.name,
            instruction=self.config.instructions or "",
            model=self._get_model(self.config),
            tools=tools,
            sub_agents=sub_agents_instanced,
            **self.config.agent_args or {},
            output_key="response",
        )

    async def run_async(
        self,
        prompt: str,
        user_id: str | None = None,
        session_id: str | None = None,
    ) -> Any:
        """Run the Google agent with the given prompt."""
        runner = InMemoryRunner(self._agent)
        user_id = user_id or str(uuid4())
        session_id = session_id or str(uuid4())
        runner.session_service.create_session(
            app_name=runner.app_name,
            user_id=user_id,
            session_id=session_id,
        )
        events = runner.run_async(
            user_id=user_id,
            session_id=session_id,
            new_message=types.Content(role="user", parts=[types.Part(text=prompt)]),
        )

        async for event in events:
            logger.debug(event)
            if event.is_final_response():
                break

        session = runner.session_service.get_session(
            app_name=runner.app_name,
            user_id=user_id,
            session_id=session_id,
        )
        return session.state.get("response", None)<|MERGE_RESOLUTION|>--- conflicted
+++ resolved
@@ -5,15 +5,6 @@
 from any_agent.frameworks.any_agent import AnyAgent
 from any_agent.logging import logger
 from any_agent.tools import search_web, visit_webpage
-<<<<<<< HEAD
-from any_agent.tools.wrappers import wrap_tools
-
-if TYPE_CHECKING:
-    from collections.abc import Sequence
-
-    from any_agent.tools.mcp import MCPServer
-=======
->>>>>>> 80dc5791
 
 try:
     from google.adk.agents import Agent
@@ -30,25 +21,9 @@
 class GoogleAgent(AnyAgent):
     """Google ADK agent implementation that handles both loading and running."""
 
-<<<<<<< HEAD
-    def __init__(
-        self,
-        config: AgentConfig,
-        managed_agents: list[AgentConfig] | None = None,
-    ):
-        if not adk_available:
-            msg = "You need to `pip install 'any-agent[google]'` to use this agent"
-            raise ImportError(msg)
-        self.managed_agents = managed_agents
-        self.config = config
-        self._agent: Agent | None = None
-        self._mcp_servers: Sequence[MCPServer] | None = None
-        self._managed_mcp_servers: Sequence[MCPServer] | None = None
-=======
     @property
     def framework(self) -> AgentFramework:
         return AgentFramework.GOOGLE
->>>>>>> 80dc5791
 
     def _get_model(self, agent_config: AgentConfig) -> LiteLlm:
         """Get the model configuration for a Google agent."""
