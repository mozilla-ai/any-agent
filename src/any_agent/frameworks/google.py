from collections.abc import Sequence
from typing import TYPE_CHECKING
from uuid import uuid4

from any_agent.config import AgentConfig, AgentFramework, TracingConfig
<<<<<<< HEAD
from any_agent.tools import search_web, visit_webpage
=======
from any_agent.logging import logger
from any_agent.tracing.trace import AgentTrace
>>>>>>> 331a6143

from .any_agent import AnyAgent

try:
    from google.adk.agents.llm_agent import LlmAgent
    from google.adk.models.lite_llm import LiteLlm
    from google.adk.runners import InMemoryRunner
    from google.adk.tools.agent_tool import AgentTool
    from google.genai import types

    DEFAULT_MODEL_TYPE = LiteLlm
    adk_available = True
except ImportError:
    adk_available = False

if TYPE_CHECKING:
    from google.adk.models.base_llm import BaseLlm


class GoogleAgent(AnyAgent):
    """Google ADK agent implementation that handles both loading and running."""

    def __init__(
        self,
        config: AgentConfig,
        managed_agents: Sequence[AgentConfig] | None = None,
        tracing: TracingConfig | None = None,
    ):
        super().__init__(config, managed_agents, tracing)
        self._agent: LlmAgent | None = None

    @property
    def framework(self) -> AgentFramework:
        return AgentFramework.GOOGLE

    def _get_model(self, agent_config: AgentConfig) -> "BaseLlm":
        """Get the model configuration for a Google agent."""
        model_type = agent_config.model_type or DEFAULT_MODEL_TYPE
        return model_type(
            model=agent_config.model_id,
            api_key=agent_config.api_key,
            api_base=agent_config.api_base,
            **agent_config.model_args or {},
        )

    async def _load_agent(self) -> None:
        """Load the Google agent with the given configuration."""
        if not adk_available:
            msg = "You need to `pip install 'any-agent[google]'` to use this agent"
            raise ImportError(msg)

        tools, _ = await self._load_tools(self.config.tools)

        sub_agents_instanced = []
        if self.managed_agents:
            for managed_agent in self.managed_agents:
                managed_tools, _ = await self._load_tools(managed_agent.tools)

                agent_type = managed_agent.agent_type or LlmAgent

                managed_agent_args = managed_agent.agent_args or {}
                handoff = managed_agent_args.pop("handoff", None)
                instance = agent_type(
                    name=managed_agent.name,
                    instruction=managed_agent.instructions or "",
                    model=self._get_model(managed_agent),
                    tools=managed_tools,
                    **managed_agent_args or {},
                )

                if handoff:
                    sub_agents_instanced.append(instance)
                else:
                    tools.append(AgentTool(instance))
        agent_type = self.config.agent_type or LlmAgent

        self._main_agent_tools = tools
        self._agent = agent_type(
            name=self.config.name,
            instruction=self.config.instructions or "",
            model=self._get_model(self.config),
            tools=tools,
            sub_agents=sub_agents_instanced,
            **self.config.agent_args or {},
            output_key="response",
        )

    async def _run_async(  # type: ignore[no-untyped-def]
        self,
        prompt: str,
        user_id: str | None = None,
        session_id: str | None = None,
        **kwargs,
    ) -> str:
        if not self._agent:
            error_message = "Agent not loaded. Call load_agent() first."
            raise ValueError(error_message)
        runner = InMemoryRunner(self._agent)
        user_id = user_id or str(uuid4())
        session_id = session_id or str(uuid4())
        runner.session_service.create_session(
            app_name=runner.app_name,
            user_id=user_id,
            session_id=session_id,
        )

        async for _ in runner.run_async(
            user_id=user_id,
            session_id=session_id,
            new_message=types.Content(role="user", parts=[types.Part(text=prompt)]),
            **kwargs,
        ):
            pass

        session = runner.session_service.get_session(
            app_name=runner.app_name,
            user_id=user_id,
            session_id=session_id,
        )
        assert session, "Session should not be None"
        return str(session.state.get("response"))<|MERGE_RESOLUTION|>--- conflicted
+++ resolved
@@ -3,12 +3,6 @@
 from uuid import uuid4
 
 from any_agent.config import AgentConfig, AgentFramework, TracingConfig
-<<<<<<< HEAD
-from any_agent.tools import search_web, visit_webpage
-=======
-from any_agent.logging import logger
-from any_agent.tracing.trace import AgentTrace
->>>>>>> 331a6143
 
 from .any_agent import AnyAgent
 
