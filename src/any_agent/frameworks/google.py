--- conflicted
+++ resolved
@@ -1,23 +1,16 @@
-<<<<<<< HEAD
-from collections.abc import Sequence
-from typing import Any
+from typing import TYPE_CHECKING, Any
 from uuid import uuid4
 
 from any_agent.config import AgentConfig, AgentFramework, Tool
 from any_agent.frameworks.any_agent import AnyAgent
 from any_agent.logging import logger
-from any_agent.tools.mcp import MCPServerBase
-from any_agent.tools.wrappers import import_and_wrap_tools
-=======
-from typing import Any
-from uuid import uuid4
-
-from any_agent.config import AgentConfig, AgentFramework
-from any_agent.frameworks.any_agent import AnyAgent
-from any_agent.logging import logger
 from any_agent.tools import search_web, visit_webpage
 from any_agent.tools.wrappers import wrap_tools
->>>>>>> d9b7d5bc
+
+if TYPE_CHECKING:
+    from collections.abc import Sequence
+
+    from any_agent.tools.mcp import MCPServerBase
 
 try:
     from google.adk.agents import Agent
@@ -35,22 +28,13 @@
     """Google agent implementation that handles both loading and running."""
 
     def __init__(
-<<<<<<< HEAD
         self,
         config: AgentConfig,
         managed_agents: list[AgentConfig] | None = None,
     ):
         if not adk_available:
-            raise ImportError(
-                "You need to `pip install 'any-agent[google]'` to use this agent",
-            )
-=======
-        self, config: AgentConfig, managed_agents: list[AgentConfig] | None = None
-    ):
-        if not adk_available:
             msg = "You need to `pip install 'any-agent[google]'` to use this agent"
             raise ImportError(msg)
->>>>>>> d9b7d5bc
         self.managed_agents = managed_agents
         self.config = config
         self._agent: Agent | None = None
@@ -68,14 +52,8 @@
                 search_web,
                 visit_webpage,
             ]
-<<<<<<< HEAD
-        tools, mcp_servers = await import_and_wrap_tools(
-            self.config.tools,
-            agent_framework=AgentFramework.GOOGLE,
-=======
         tools, mcp_servers = await wrap_tools(
             self.config.tools, agent_framework=AgentFramework.GOOGLE
->>>>>>> d9b7d5bc
         )
         # Add to agent so that it doesn't get garbage collected
         self._mcp_servers = mcp_servers
@@ -85,14 +63,8 @@
         sub_agents_instanced = []
         if self.managed_agents:
             for managed_agent in self.managed_agents:
-<<<<<<< HEAD
-                managed_tools, managed_mcp_servers = await import_and_wrap_tools(
-                    managed_agent.tools,
-                    agent_framework=AgentFramework.GOOGLE,
-=======
                 managed_tools, managed_mcp_servers = await wrap_tools(
                     managed_agent.tools, agent_framework=AgentFramework.GOOGLE
->>>>>>> d9b7d5bc
                 )
                 # Add to agent so that it doesn't get garbage collected
                 self._managed_mcp_servers = managed_mcp_servers
@@ -159,14 +131,9 @@
         return session.state.get("response", None)
 
     @property
-<<<<<<< HEAD
     def tools(self) -> list[Tool]:
-        """Return the tools used by the agent.
-=======
-    def tools(self) -> list[str]:
         """
         Return the tools used by the agent.
->>>>>>> d9b7d5bc
         This property is read-only and cannot be modified.
         """
         if not self._agent:
