--- conflicted
+++ resolved
@@ -1,11 +1,8 @@
 import os
+from collections.abc import Sequence
 from typing import Any
 
-<<<<<<< HEAD
 from any_agent.config import AgentConfig, AgentFramework, Tool
-=======
-from any_agent.config import AgentConfig, AgentFramework
->>>>>>> d9b7d5bc
 from any_agent.frameworks.any_agent import AnyAgent
 from any_agent.logging import logger
 from any_agent.tools import search_web, visit_webpage
@@ -31,22 +28,13 @@
     """OpenAI agent implementation that handles both loading and running."""
 
     def __init__(
-<<<<<<< HEAD
         self,
         config: AgentConfig,
-        managed_agents: list[AgentConfig] | None = None,
-    ):
-        if not agents_available:
-            raise ImportError(
-                "You need to `pip install 'any-agent[openai]'` to use this agent",
-            )
-=======
-        self, config: AgentConfig, managed_agents: list[AgentConfig] | None = None
+        managed_agents: Sequence[AgentConfig] | None = None,
     ):
         if not agents_available:
             msg = "You need to `pip install 'any-agent[openai]'` to use this agent"
             raise ImportError(msg)
->>>>>>> d9b7d5bc
         self.managed_agents = managed_agents
         self.config = config
         self._agent: Agent | None = None
@@ -56,11 +44,7 @@
         agent_config: AgentConfig,
         api_key_var: str | None = None,
         base_url: str | None = None,
-<<<<<<< HEAD
     ) -> "OpenAIChatCompletionsModel":
-=======
-    ):
->>>>>>> d9b7d5bc
         """Get the model configuration for an OpenAI agent."""
         if not api_key_var or not base_url:
             return agent_config.model_id
@@ -77,41 +61,23 @@
     async def _load_agent(self) -> None:
         """Load the OpenAI agent with the given configuration."""
         if not agents_available:
-<<<<<<< HEAD
-            raise ImportError(
-                "You need to `pip install openai-agents` to use this agent",
-            )
-=======
             msg = "You need to `pip install openai-agents` to use this agent"
             raise ImportError(msg)
->>>>>>> d9b7d5bc
 
         if not self.managed_agents and not self.config.tools:
             self.config.tools = [
                 search_web,
                 visit_webpage,
             ]
-<<<<<<< HEAD
-        tools, mcp_servers = await import_and_wrap_tools(
-            self.config.tools,
-            agent_framework=AgentFramework.OPENAI,
-=======
         tools, mcp_servers = await wrap_tools(
             self.config.tools, agent_framework=AgentFramework.OPENAI
->>>>>>> d9b7d5bc
         )
 
         handoffs = []
         if self.managed_agents:
             for managed_agent in self.managed_agents:
-<<<<<<< HEAD
-                managed_tools, managed_mcp_servers = await import_and_wrap_tools(
-                    managed_agent.tools,
-                    agent_framework=AgentFramework.OPENAI,
-=======
                 managed_tools, managed_mcp_servers = await wrap_tools(
                     managed_agent.tools, agent_framework=AgentFramework.OPENAI
->>>>>>> d9b7d5bc
                 )
                 kwargs = {}
                 api_key_var = None
@@ -164,23 +130,16 @@
         return await Runner.run(self._agent, prompt, max_turns=OPENAI_MAX_TURNS)
 
     @property
-<<<<<<< HEAD
     def tools(self) -> list[Tool]:
-        """Return the tools used by the agent.
-        This property is read-only and cannot be modified.
-        """
-        if not self._agent:
-=======
-    def tools(self) -> list[str]:
         """
         Return the tools used by the agent.
         This property is read-only and cannot be modified.
         """
         if hasattr(self, "_agent"):
             # Extract tool names from the agent's tools
-            tools = [tool.name for tool in self._agent.tools]
+            tools = [tool.name for tool in self._agent.tools]  # type: ignore[union-attr]
             # Add MCP tools to the list
-            for mcp_server in self._agent.mcp_servers:
+            for mcp_server in self._agent.mcp_servers:  # type: ignore[union-attr]
                 tools_in_mcp = mcp_server._tools_list
                 server_name = mcp_server.name.replace(" ", "_")
                 if tools_in_mcp:
@@ -191,14 +150,13 @@
                     msg = f"No tools found in MCP {server_name}"
                     raise ValueError(msg)
         else:
->>>>>>> d9b7d5bc
             logger.warning("Agent not loaded or does not have tools.")
             return []
 
         # Extract tool names from the agent's tools
-        tools = [tool.name for tool in self._agent.tools]
+        tools = [tool.name for tool in self._agent.tools]  # type: ignore[union-attr]
         # Add MCP tools to the list
-        for mcp_server in self._agent.mcp_servers:
+        for mcp_server in self._agent.mcp_servers:  # type: ignore[union-attr]
             tools_in_mcp = mcp_server._tools_list
             server_name = mcp_server.name.replace(" ", "_")
             if tools_in_mcp:
@@ -206,5 +164,6 @@
                     [f"{server_name}_{tool.name}" for tool in tools_in_mcp],
                 )
             else:
-                raise ValueError(f"No tools found in MCP {server_name}")
+                msg = f"No tools found in MCP {server_name}"
+                raise ValueError(msg)
         return tools