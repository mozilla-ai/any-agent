import os
from collections.abc import Sequence
from typing import Any

from any_agent.config import AgentConfig, AgentFramework, Tool
from any_agent.frameworks.any_agent import AnyAgent
from any_agent.logging import logger
from any_agent.tools import search_web, visit_webpage

try:
    from agents import (
        Agent,
        AsyncOpenAI,
        ModelSettings,
        OpenAIChatCompletionsModel,
        Runner,
    )

    agents_available = True
except ImportError:
    agents_available = False

OPENAI_MAX_TURNS = 30


class OpenAIAgent(AnyAgent):
    """OpenAI agent implementation that handles both loading and running."""

    def __init__(
        self,
        config: AgentConfig,
        managed_agents: Sequence[AgentConfig] | None = None,
    ):
        self.managed_agents = managed_agents
        self.config = config
<<<<<<< HEAD
        self._agent = None
        self._mcp_servers = []
        self.framework = AgentFramework.OPENAI
=======
        self._agent: Agent | None = None
>>>>>>> b0292196

    def _get_model(
        self,
        agent_config: AgentConfig,
        api_key_var: str | None = None,
        base_url: str | None = None,
    ) -> "OpenAIChatCompletionsModel":
        """Get the model configuration for an OpenAI agent."""
        if not api_key_var or not base_url:
            return agent_config.model_id

        external_client = AsyncOpenAI(
            api_key=os.environ[api_key_var],
            base_url=base_url,
        )
        return OpenAIChatCompletionsModel(
            model=agent_config.model_id,
            openai_client=external_client,
        )

    async def _load_agent(self) -> None:
        """Load the OpenAI agent with the given configuration."""
        if not agents_available:
            msg = "You need to `pip install 'any-agent[openai]'` to use this agent"
            raise ImportError(msg)
        if not agents_available:
            msg = "You need to `pip install openai-agents` to use this agent"
            raise ImportError(msg)

        if not self.managed_agents and not self.config.tools:
            self.config.tools = [
                search_web,
                visit_webpage,
            ]
        tools, mcp_servers = await self._load_tools(self.config.tools)

        handoffs = []
        if self.managed_agents:
            for managed_agent in self.managed_agents:
                managed_tools, managed_mcp_servers = await self._load_tools(
                    managed_agent.tools
                )
                kwargs = {}
                api_key_var = None
                base_url = None
                if managed_agent.model_args:
                    api_key_var = managed_agent.model_args.pop("api_key_var", None)
                    base_url = managed_agent.model_args.pop("base_url", None)
                    kwargs["model_settings"] = managed_agent.model_args
                instance = Agent(
                    name=managed_agent.name,
                    instructions=managed_agent.instructions,
                    model=self._get_model(managed_agent, api_key_var, base_url),
                    tools=managed_tools,
                    mcp_servers=[
                        managed_mcp_server.server  # type: ignore[attr-defined]
                        for managed_mcp_server in managed_mcp_servers
                    ],
                    **kwargs,
                )
                if managed_agent.handoff:
                    handoffs.append(instance)
                else:
                    tools.append(
                        instance.as_tool(
                            tool_name=instance.name,
                            tool_description=managed_agent.description
                            or f"Use the agent: {managed_agent.name}",
                        ),
                    )

        kwargs_ = self.config.agent_args or {}
        api_key_var = None
        base_url = None
        if self.config.model_args:
            api_key_var = self.config.model_args.pop("api_key_var", None)
            base_url = self.config.model_args.pop("base_url", None)
            kwargs_["model_settings"] = ModelSettings(**self.config.model_args)
        self._agent = Agent(
            name=self.config.name,
            instructions=self.config.instructions,
            model=self._get_model(self.config, api_key_var, base_url),
            handoffs=handoffs,
            tools=tools,
            mcp_servers=[mcp_server.server for mcp_server in mcp_servers],  # type: ignore[attr-defined]
            **kwargs_,
        )

    async def run_async(self, prompt: str) -> Any:
        """Run the OpenAI agent with the given prompt asynchronously."""
        return await Runner.run(self._agent, prompt, max_turns=OPENAI_MAX_TURNS)

    @property
    def tools(self) -> list[Tool]:
        """
        Return the tools used by the agent.
        This property is read-only and cannot be modified.
        """
        if hasattr(self, "_agent"):
            # Extract tool names from the agent's tools
            tools = [tool.name for tool in self._agent.tools]  # type: ignore[union-attr]
            # Add MCP tools to the list
            for mcp_server in self._agent.mcp_servers:  # type: ignore[union-attr]
                tools_in_mcp = mcp_server._tools_list
                server_name = mcp_server.name.replace(" ", "_")
                if tools_in_mcp:
                    tools.extend(
                        [f"{server_name}_{tool.name}" for tool in tools_in_mcp]
                    )
                else:
                    msg = f"No tools found in MCP {server_name}"
                    raise ValueError(msg)
        else:
            logger.warning("Agent not loaded or does not have tools.")
            return []

        # Extract tool names from the agent's tools
        tools = [tool.name for tool in self._agent.tools]  # type: ignore[union-attr]
        # Add MCP tools to the list
        for mcp_server in self._agent.mcp_servers:  # type: ignore[union-attr]
            tools_in_mcp = mcp_server._tools_list
            server_name = mcp_server.name.replace(" ", "_")
            if tools_in_mcp:
                tools.extend(
                    [f"{server_name}_{tool.name}" for tool in tools_in_mcp],
                )
            else:
                msg = f"No tools found in MCP {server_name}"
                raise ValueError(msg)
        return tools<|MERGE_RESOLUTION|>--- conflicted
+++ resolved
@@ -33,13 +33,9 @@
     ):
         self.managed_agents = managed_agents
         self.config = config
-<<<<<<< HEAD
         self._agent = None
         self._mcp_servers = []
         self.framework = AgentFramework.OPENAI
-=======
-        self._agent: Agent | None = None
->>>>>>> b0292196
 
     def _get_model(
         self,
