--- conflicted
+++ resolved
@@ -1,8 +1,3 @@
-<<<<<<< HEAD
-from collections.abc import Sequence
-=======
-import os
->>>>>>> 0bfc36b8
 from typing import Any
 
 from any_agent.config import AgentConfig, AgentFramework
