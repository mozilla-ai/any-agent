--- conflicted
+++ resolved
@@ -2,12 +2,8 @@
 from collections.abc import Sequence
 from typing import Any
 
-<<<<<<< HEAD
-from any_agent.config import AgentConfig, AgentFramework
-=======
 from any_agent.config import AgentConfig, AgentFramework, Tool
 from any_agent.frameworks.any_agent import AnyAgent
->>>>>>> f283aba8
 from any_agent.logging import logger
 from any_agent.tools import search_web, visit_webpage, wrap_tools
 
