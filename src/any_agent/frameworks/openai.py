--- conflicted
+++ resolved
@@ -10,11 +10,7 @@
         ModelSettings,
         Runner,
     )
-<<<<<<< HEAD
-    from openai import AsyncOpenAI
-=======
     from agents.extensions.models.litellm_model import LitellmModel
->>>>>>> 80dc5791
 
     agents_available = True
 except ImportError:
@@ -33,13 +29,7 @@
     def _get_model(
         self,
         agent_config: AgentConfig,
-<<<<<<< HEAD
-        api_key_var: str | None = None,
-        base_url: str | None = None,
-    ) -> "OpenAIChatCompletionsModel | str":
-=======
     ) -> "LitellmModel":
->>>>>>> 80dc5791
         """Get the model configuration for an OpenAI agent."""
         return LitellmModel(
             model=agent_config.model_id,
@@ -77,13 +67,8 @@
                 instance = Agent(
                     name=managed_agent.name,
                     instructions=managed_agent.instructions,
-<<<<<<< HEAD
-                    model=self._get_model(managed_agent, api_key_var, base_url),
-                    tools=managed_tools,  # type: ignore[arg-type]
-=======
                     model=self._get_model(managed_agent),
                     tools=managed_tools,
->>>>>>> 80dc5791
                     mcp_servers=[
                         managed_mcp_server.server  # type: ignore[attr-defined]
                         for managed_mcp_server in managed_mcp_servers
@@ -107,15 +92,9 @@
         self._agent: Agent = Agent(
             name=self.config.name,
             instructions=self.config.instructions,
-<<<<<<< HEAD
-            model=self._get_model(self.config, api_key_var, base_url),
-            handoffs=handoffs,  # type: ignore[arg-type]
-            tools=tools,  # type: ignore[arg-type]
-=======
             model=self._get_model(self.config),
             handoffs=handoffs,
             tools=tools,
->>>>>>> 80dc5791
             mcp_servers=[mcp_server.server for mcp_server in mcp_servers],  # type: ignore[attr-defined]
             **kwargs_,
         )
@@ -131,48 +110,5 @@
 
     async def run_async(self, prompt: str) -> Any:
         """Run the OpenAI agent with the given prompt asynchronously."""
-<<<<<<< HEAD
         assert self._agent
-        return await Runner.run(self._agent, prompt, max_turns=OPENAI_MAX_TURNS)
-
-    @property
-    def tools(self) -> list[Tool]:
-        """
-        Return the tools used by the agent.
-        This property is read-only and cannot be modified.
-        """
-        if hasattr(self, "_agent"):
-            # Extract tool names from the agent's tools
-            tools = [tool.name for tool in self._agent.tools]  # type: ignore[union-attr]
-            # Add MCP tools to the list
-            for mcp_server in self._agent.mcp_servers:  # type: ignore[union-attr]
-                tools_in_mcp = mcp_server._tools_list  # type: ignore[union-attr]
-                server_name = mcp_server.name.replace(" ", "_")
-                if tools_in_mcp:
-                    tools.extend(
-                        [f"{server_name}_{tool.name}" for tool in tools_in_mcp]
-                    )
-                else:
-                    msg = f"No tools found in MCP {server_name}"
-                    raise ValueError(msg)
-        else:
-            logger.warning("Agent not loaded or does not have tools.")
-            return []
-
-        # Extract tool names from the agent's tools
-        tools = [tool.name for tool in self._agent.tools]  # type: ignore[union-attr]
-        # Add MCP tools to the list
-        for mcp_server in self._agent.mcp_servers:  # type: ignore[union-attr]
-            tools_in_mcp = mcp_server._tools_list  # type: ignore[union-attr]
-            server_name = mcp_server.name.replace(" ", "_")
-            if tools_in_mcp:
-                tools.extend(
-                    [f"{server_name}_{tool.name}" for tool in tools_in_mcp],
-                )
-            else:
-                msg = f"No tools found in MCP {server_name}"
-                raise ValueError(msg)
-        return tools
-=======
-        return await Runner.run(self._agent, prompt, max_turns=OPENAI_MAX_TURNS)
->>>>>>> 80dc5791
+        return await Runner.run(self._agent, prompt, max_turns=OPENAI_MAX_TURNS)