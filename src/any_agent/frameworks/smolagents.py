from typing import TYPE_CHECKING, Any

from any_agent.config import AgentConfig, AgentFramework
from any_agent.frameworks.any_agent import AnyAgent
from any_agent.tools import search_web, visit_webpage

try:
    import smolagents

    smolagents_available = True
except ImportError:
    smolagents_available = False

if TYPE_CHECKING:
    from smolagents import MultiStepAgent


DEFAULT_AGENT_TYPE = "CodeAgent"
DEFAULT_MODEL_CLASS = "LiteLLMModel"


class SmolagentsAgent(AnyAgent):
    """Smolagents agent implementation that handles both loading and running."""

    @property
    def framework(self) -> AgentFramework:
        return AgentFramework.SMOLAGENTS

    def _get_model(self, agent_config: AgentConfig) -> Any:
        """Get the model configuration for a smolagents agent."""
        model_type = getattr(smolagents, agent_config.model_type or DEFAULT_MODEL_CLASS)
        kwargs = {
            "model_id": agent_config.model_id,
            "api_key": agent_config.api_key,
            "api_base": agent_config.api_base,
        }
        model_args = agent_config.model_args or {}
        return model_type(**kwargs, **model_args)

    async def load_agent(self) -> None:
        """Load the Smolagents agent with the given configuration."""
        if not smolagents_available:
            msg = "You need to `pip install 'any-agent[smolagents]'` to use this agent"
            raise ImportError(msg)
        if not self.managed_agents and not self.config.tools:
            self.config.tools = [
                search_web,
                visit_webpage,
            ]

        tools, _ = await self._load_tools(self.config.tools)

        managed_agents_instanced = []
        if self.managed_agents:
            for managed_agent in self.managed_agents:
                agent_type = getattr(
                    smolagents,
                    managed_agent.agent_type or DEFAULT_AGENT_TYPE,
                )
                managed_tools, _ = await self._load_tools(managed_agent.tools)
                managed_agent_instance = agent_type(
                    name=managed_agent.name,
                    model=self._get_model(managed_agent),
                    tools=managed_tools,
                    verbosity_level=-1,  # OFF
                    description=managed_agent.description
                    or f"Use the agent: {managed_agent.name}",
                )
                if managed_agent.instructions:
                    managed_agent_instance.prompt_templates["system_prompt"] = (
                        managed_agent.instructions
                    )
                managed_agents_instanced.append(managed_agent_instance)

        main_agent_type = getattr(
            smolagents,
            self.config.agent_type or DEFAULT_AGENT_TYPE,
        )

        self._agent: MultiStepAgent = main_agent_type(
            name=self.config.name,
            model=self._get_model(self.config),
            tools=tools,
            verbosity_level=-1,  # OFF
            managed_agents=managed_agents_instanced,
            **self.config.agent_args or {},
        )

        assert self._agent

        if self.config.instructions:
            self._agent.prompt_templates["system_prompt"] = self.config.instructions

    async def run_async(self, prompt: str) -> Any:
        """Run the Smolagents agent with the given prompt."""
<<<<<<< HEAD
        assert self._agent
        return self._agent.run(prompt)

    @property
    def tools(self) -> list[Tool]:
        """
        Return the tools used by the agent.
        This property is read-only and cannot be modified.
        """
        assert self._agent
        return self._agent.tools  # type: ignore[return-value]
=======
        return self._agent.run(prompt)
>>>>>>> 80dc5791
<|MERGE_RESOLUTION|>--- conflicted
+++ resolved
@@ -93,18 +93,4 @@
 
     async def run_async(self, prompt: str) -> Any:
         """Run the Smolagents agent with the given prompt."""
-<<<<<<< HEAD
-        assert self._agent
-        return self._agent.run(prompt)
-
-    @property
-    def tools(self) -> list[Tool]:
-        """
-        Return the tools used by the agent.
-        This property is read-only and cannot be modified.
-        """
-        assert self._agent
-        return self._agent.tools  # type: ignore[return-value]
-=======
-        return self._agent.run(prompt)
->>>>>>> 80dc5791
+        return self._agent.run(prompt)