import os
from collections.abc import Sequence
from typing import Any

from any_agent.config import AgentConfig, AgentFramework, Tool
from any_agent.frameworks.any_agent import AnyAgent
from any_agent.tools import search_web, visit_webpage
<<<<<<< HEAD
=======
from any_agent.tools.mcp import MCPServerBase
from any_agent.tools.wrappers import wrap_tools
>>>>>>> b0292196

try:
    import smolagents
    from smolagents import MultiStepAgent

    smolagents_available = True
except ImportError:
    smolagents_available = False

DEFAULT_AGENT_TYPE = "CodeAgent"
DEFAULT_MODEL_CLASS = "LiteLLMModel"


class SmolagentsAgent(AnyAgent):
    """Smolagents agent implementation that handles both loading and running."""

    def __init__(
        self,
        config: AgentConfig,
        managed_agents: list[AgentConfig] | None = None,
    ):
        self.managed_agents = managed_agents
        self.config = config
<<<<<<< HEAD
        self._agent = None
        self._mcp_servers = []
        self.framework = AgentFramework.SMOLAGENTS
=======
        self._agent: MultiStepAgent | None = None
        self._mcp_servers: Sequence[MCPServerBase] | None = None
        self._managed_mcp_servers: Sequence[MCPServerBase] | None = None
>>>>>>> b0292196

    def _get_model(self, agent_config: AgentConfig) -> Any:
        """Get the model configuration for a smolagents agent."""
        model_type = getattr(smolagents, agent_config.model_type or DEFAULT_MODEL_CLASS)
        kwargs = {
            "model_id": agent_config.model_id,
        }
        model_args = agent_config.model_args or {}
        if api_key_var := model_args.pop("api_key_var", None):
            kwargs["api_key"] = os.environ[api_key_var]
        return model_type(**kwargs, **model_args)

<<<<<<< HEAD
    async def _load_agent(self) -> None:
        """Load the Smolagents agent with the given configuration."""
        if not smolagents_available:
            msg = "You need to `pip install 'any-agent[smolagents]'` to use this agent"
            raise ImportError(msg)
=======
    def _merge_mcp_tools(self, mcp_servers: Sequence[MCPServerBase]) -> list[Tool]:
        """Merge MCP tools from different servers."""
        tools = list[Tool]()
        for mcp_server in mcp_servers:
            tools.extend(mcp_server.tools)
        return tools

    async def _load_agent(self) -> None:
        """Load the Smolagents agent with the given configuration."""
>>>>>>> b0292196
        if not self.managed_agents and not self.config.tools:
            self.config.tools = [
                search_web,
                visit_webpage,
            ]

        tools, _ = await self._load_tools(self.config.tools)

        managed_agents_instanced = []
        if self.managed_agents:
            for managed_agent in self.managed_agents:
                agent_type = getattr(
                    smolagents,
                    managed_agent.agent_type or DEFAULT_AGENT_TYPE,
                )
                managed_tools, _ = await self._load_tools(managed_agent.tools)
                managed_agent_instance = agent_type(
                    name=managed_agent.name,
                    model=self._get_model(managed_agent),
                    tools=managed_tools,
                    verbosity_level=-1,  # OFF
                    description=managed_agent.description
                    or f"Use the agent: {managed_agent.name}",
                )
                if managed_agent.instructions:
                    managed_agent_instance.prompt_templates["system_prompt"] = (
                        managed_agent.instructions
                    )
                managed_agents_instanced.append(managed_agent_instance)

        main_agent_type = getattr(
            smolagents,
            self.config.agent_type or DEFAULT_AGENT_TYPE,
        )

        self._agent = main_agent_type(
            name=self.config.name,
            model=self._get_model(self.config),
            tools=tools,
            verbosity_level=-1,  # OFF
            managed_agents=managed_agents_instanced,
            **self.config.agent_args or {},
        )

        if self.config.instructions:
            self._agent.prompt_templates["system_prompt"] = self.config.instructions

    async def run_async(self, prompt: str) -> Any:
        """Run the Smolagents agent with the given prompt."""
        return self._agent.run(prompt)  # type: ignore[union-attr]

    @property
    def tools(self) -> list[Tool]:
        """
        Return the tools used by the agent.
        This property is read-only and cannot be modified.
        """
        return self._agent.tools  # type: ignore[no-any-return, union-attr]<|MERGE_RESOLUTION|>--- conflicted
+++ resolved
@@ -5,11 +5,7 @@
 from any_agent.config import AgentConfig, AgentFramework, Tool
 from any_agent.frameworks.any_agent import AnyAgent
 from any_agent.tools import search_web, visit_webpage
-<<<<<<< HEAD
-=======
 from any_agent.tools.mcp import MCPServerBase
-from any_agent.tools.wrappers import wrap_tools
->>>>>>> b0292196
 
 try:
     import smolagents
@@ -33,15 +29,10 @@
     ):
         self.managed_agents = managed_agents
         self.config = config
-<<<<<<< HEAD
-        self._agent = None
-        self._mcp_servers = []
-        self.framework = AgentFramework.SMOLAGENTS
-=======
         self._agent: MultiStepAgent | None = None
         self._mcp_servers: Sequence[MCPServerBase] | None = None
         self._managed_mcp_servers: Sequence[MCPServerBase] | None = None
->>>>>>> b0292196
+        self.framework = AgentFramework.SMOLAGENTS
 
     def _get_model(self, agent_config: AgentConfig) -> Any:
         """Get the model configuration for a smolagents agent."""
@@ -54,23 +45,11 @@
             kwargs["api_key"] = os.environ[api_key_var]
         return model_type(**kwargs, **model_args)
 
-<<<<<<< HEAD
     async def _load_agent(self) -> None:
         """Load the Smolagents agent with the given configuration."""
         if not smolagents_available:
             msg = "You need to `pip install 'any-agent[smolagents]'` to use this agent"
             raise ImportError(msg)
-=======
-    def _merge_mcp_tools(self, mcp_servers: Sequence[MCPServerBase]) -> list[Tool]:
-        """Merge MCP tools from different servers."""
-        tools = list[Tool]()
-        for mcp_server in mcp_servers:
-            tools.extend(mcp_server.tools)
-        return tools
-
-    async def _load_agent(self) -> None:
-        """Load the Smolagents agent with the given configuration."""
->>>>>>> b0292196
         if not self.managed_agents and not self.config.tools:
             self.config.tools = [
                 search_web,
