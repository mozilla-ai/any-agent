<<<<<<< HEAD
from collections.abc import Sequence
from typing import Any
=======
import os
from typing import TYPE_CHECKING, Any
>>>>>>> 0bfc36b8

from any_agent.config import AgentConfig, AgentFramework
from any_agent.frameworks.any_agent import AnyAgent
from any_agent.tools import search_web, visit_webpage

try:
    import smolagents

    smolagents_available = True
except ImportError:
    smolagents_available = False

if TYPE_CHECKING:
    from smolagents import MultiStepAgent


DEFAULT_AGENT_TYPE = "CodeAgent"
DEFAULT_MODEL_CLASS = "LiteLLMModel"


class SmolagentsAgent(AnyAgent):
    """Smolagents agent implementation that handles both loading and running."""

    @property
    def framework(self) -> AgentFramework:
        return AgentFramework.SMOLAGENTS

    def _get_model(self, agent_config: AgentConfig) -> Any:
        """Get the model configuration for a smolagents agent."""
        model_type = getattr(smolagents, agent_config.model_type or DEFAULT_MODEL_CLASS)
        kwargs = {
            "model_id": agent_config.model_id,
            "api_key": agent_config.api_key,
            "api_base": agent_config.api_base,
        }
        model_args = agent_config.model_args or {}
        return model_type(**kwargs, **model_args)

    async def load_agent(self) -> None:
        """Load the Smolagents agent with the given configuration."""
        if not smolagents_available:
            msg = "You need to `pip install 'any-agent[smolagents]'` to use this agent"
            raise ImportError(msg)
        if not self.managed_agents and not self.config.tools:
            self.config.tools = [
                search_web,
                visit_webpage,
            ]

        tools, _ = await self._load_tools(self.config.tools)

        managed_agents_instanced = []
        if self.managed_agents:
            for managed_agent in self.managed_agents:
                agent_type = getattr(
                    smolagents,
                    managed_agent.agent_type or DEFAULT_AGENT_TYPE,
                )
                managed_tools, _ = await self._load_tools(managed_agent.tools)
                managed_agent_instance = agent_type(
                    name=managed_agent.name,
                    model=self._get_model(managed_agent),
                    tools=managed_tools,
                    verbosity_level=-1,  # OFF
                    description=managed_agent.description
                    or f"Use the agent: {managed_agent.name}",
                )
                if managed_agent.instructions:
                    managed_agent_instance.prompt_templates["system_prompt"] = (
                        managed_agent.instructions
                    )
                managed_agents_instanced.append(managed_agent_instance)

        main_agent_type = getattr(
            smolagents,
            self.config.agent_type or DEFAULT_AGENT_TYPE,
        )

        self._agent: MultiStepAgent = main_agent_type(
            name=self.config.name,
            model=self._get_model(self.config),
            tools=tools,
            verbosity_level=-1,  # OFF
            managed_agents=managed_agents_instanced,
            **self.config.agent_args or {},
        )

        if self.config.instructions:
            self._agent.prompt_templates["system_prompt"] = self.config.instructions

    async def run_async(self, prompt: str) -> Any:
        """Run the Smolagents agent with the given prompt."""
        return self._agent.run(prompt)<|MERGE_RESOLUTION|>--- conflicted
+++ resolved
@@ -1,10 +1,4 @@
-<<<<<<< HEAD
-from collections.abc import Sequence
-from typing import Any
-=======
-import os
 from typing import TYPE_CHECKING, Any
->>>>>>> 0bfc36b8
 
 from any_agent.config import AgentConfig, AgentFramework
 from any_agent.frameworks.any_agent import AnyAgent
