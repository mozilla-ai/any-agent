--- conflicted
+++ resolved
@@ -2,18 +2,11 @@
 from collections.abc import Sequence
 from typing import Any
 
-<<<<<<< HEAD
-from any_agent.config import AgentConfig, AgentFramework
-from any_agent.tools import search_web, visit_webpage, wrap_tools
-
-from .any_agent import AnyAgent
-=======
 from any_agent.config import AgentConfig, AgentFramework, Tool
 from any_agent.frameworks.any_agent import AnyAgent
 from any_agent.tools import search_web, visit_webpage
 from any_agent.tools.mcp import MCPServerBase
 from any_agent.tools.wrappers import wrap_tools
->>>>>>> f283aba8
 
 try:
     import smolagents
