--- conflicted
+++ resolved
@@ -2,11 +2,7 @@
 from abc import ABC, abstractmethod
 from typing import Any
 
-<<<<<<< HEAD
 from any_agent.config import AgentConfig, AgentFramework, Tool
-=======
-from any_agent.config import AgentConfig, AgentFramework
->>>>>>> d9b7d5bc
 
 
 class AnyAgent(ABC):
@@ -68,7 +64,6 @@
 
     @property
     @abstractmethod
-<<<<<<< HEAD
     def tools(self) -> list[Tool]:
         """Return the tools used by the agent.
         This property is read-only and cannot be modified.
@@ -79,20 +74,8 @@
         config: AgentConfig,
         managed_agents: list[AgentConfig] | None = None,
     ) -> None:
-        raise NotImplementedError(
-            "Cannot instantiate the base class AnyAgent, please use the factory method 'AnyAgent.create'",
-        )
-=======
-    def tools(self) -> list[str]:
-        """
-        Return the tools used by the agent.
-        This property is read-only and cannot be modified.
-        """
-
-    def __init__(self):
         msg = "Cannot instantiate the base class AnyAgent, please use the factory method 'AnyAgent.create'"
         raise NotImplementedError(msg)
->>>>>>> d9b7d5bc
 
     @property
     def agent(self) -> Any:
@@ -110,11 +93,5 @@
             NotImplementedError: Always raised when this property is accessed
 
         """
-<<<<<<< HEAD
-        raise NotImplementedError(
-            "Cannot access the 'agent' property of AnyAgent, if you need to use functionality that relies on the underlying agent framework, please file a Github Issue or we welcome a PR to add the functionality to the AnyAgent class",
-        )
-=======
         msg = "Cannot access the 'agent' property of AnyAgent, if you need to use functionality that relies on the underlying agent framework, please file a Github Issue or we welcome a PR to add the functionality to the AnyAgent class"
-        raise NotImplementedError(msg)
->>>>>>> d9b7d5bc
+        raise NotImplementedError(msg)