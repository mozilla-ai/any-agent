from __future__ import annotations

import asyncio
from abc import ABC, abstractmethod
from typing import Any, assert_never

from any_agent.config import AgentConfig, AgentFramework, Tool


class AnyAgent(ABC):
    """Base abstract class for all agent implementations.

    This provides a unified interface for different agent frameworks.
    """

    @staticmethod
    def _get_agent_type_by_framework(
        framework_raw: AgentFramework | str,
    ) -> type[AnyAgent]:
        framework = AgentFramework.from_string(framework_raw)

        if framework is AgentFramework.SMOLAGENTS:
            from any_agent.frameworks.smolagents import SmolagentsAgent

            return SmolagentsAgent

        if framework is AgentFramework.LANGCHAIN:
            from any_agent.frameworks.langchain import LangchainAgent

            return LangchainAgent

        if framework is AgentFramework.OPENAI:
            from any_agent.frameworks.openai import OpenAIAgent

            return OpenAIAgent

        if framework is AgentFramework.LLAMA_INDEX:
            from any_agent.frameworks.llama_index import LlamaIndexAgent

            return LlamaIndexAgent

        if framework is AgentFramework.GOOGLE:
            from any_agent.frameworks.google import GoogleAgent

            return GoogleAgent

        if framework is AgentFramework.AGNO:
            from any_agent.frameworks.agno import AgnoAgent

            return AgnoAgent

        assert_never(framework)

    @classmethod
    def create(
        cls,
        agent_framework: AgentFramework | str,
        agent_config: AgentConfig,
        managed_agents: list[AgentConfig] | None = None,
<<<<<<< HEAD
    ) -> AnyAgent:
        agent_cls = cls._get_agent_type_by_framework(agent_framework)
        agent = agent_cls(agent_config, managed_agents=managed_agents)
=======
    ) -> "AnyAgent":
        if agent_framework == AgentFramework.SMOLAGENTS:
            from any_agent.frameworks.smolagents import (
                SmolagentsAgent as Agent,
            )
        elif agent_framework == AgentFramework.LANGCHAIN:
            from any_agent.frameworks.langchain import (  # type: ignore[assignment]
                LangchainAgent as Agent,
            )
        elif agent_framework == AgentFramework.OPENAI:
            from any_agent.frameworks.openai import (  # type: ignore[assignment]
                OpenAIAgent as Agent,
            )
        elif agent_framework == AgentFramework.LLAMAINDEX:
            from any_agent.frameworks.llama_index import (  # type: ignore[assignment]
                LlamaIndexAgent as Agent,
            )
        elif agent_framework == AgentFramework.GOOGLE:
            from any_agent.frameworks.google import (  # type: ignore[assignment]
                GoogleAgent as Agent,
            )
        elif agent_framework == AgentFramework.AGNO:
            from any_agent.frameworks.agno import (  # type: ignore[assignment]
                AgnoAgent as Agent,
            )
        else:
            msg = f"Unsupported agent framework: {agent_framework}"
            raise ValueError(msg)
        agent = Agent(agent_config, managed_agents=managed_agents)
>>>>>>> b92da0dc
        asyncio.get_event_loop().run_until_complete(agent._load_agent())
        return agent

    @abstractmethod
    async def _load_agent(self) -> None:
        """Load the agent instance."""

    def run(self, prompt: str) -> Any:
        """Run the agent with the given prompt."""
        return asyncio.get_event_loop().run_until_complete(self.run_async(prompt))

    @abstractmethod
    async def run_async(self, prompt: str) -> Any:
        """Run the agent asynchronously with the given prompt."""

    @property
    @abstractmethod
    def tools(self) -> list[Tool]:
        """Return the tools used by the agent.
        This property is read-only and cannot be modified.
        """

    def __init__(
<<<<<<< HEAD
        self, config: AgentConfig, managed_agents: list[AgentConfig] | None = None
    ):
=======
        self,
        config: AgentConfig,
        managed_agents: list[AgentConfig] | None = None,
    ) -> None:
>>>>>>> b92da0dc
        msg = "Cannot instantiate the base class AnyAgent, please use the factory method 'AnyAgent.create'"
        raise NotImplementedError(msg)

    @property
    def agent(self) -> Any:
        """The underlying agent implementation from the framework.

        This property is intentionally restricted to maintain framework abstraction
        and prevent direct dependency on specific agent implementations.

        If you need functionality that relies on accessing the underlying agent:
        1. Consider if the functionality can be added to the AnyAgent interface
        2. Submit a GitHub issue describing your use case
        3. Contribute a PR implementing the needed functionality

        Raises:
            NotImplementedError: Always raised when this property is accessed

        """
        msg = "Cannot access the 'agent' property of AnyAgent, if you need to use functionality that relies on the underlying agent framework, please file a Github Issue or we welcome a PR to add the functionality to the AnyAgent class"
        raise NotImplementedError(msg)<|MERGE_RESOLUTION|>--- conflicted
+++ resolved
@@ -57,41 +57,9 @@
         agent_framework: AgentFramework | str,
         agent_config: AgentConfig,
         managed_agents: list[AgentConfig] | None = None,
-<<<<<<< HEAD
     ) -> AnyAgent:
         agent_cls = cls._get_agent_type_by_framework(agent_framework)
         agent = agent_cls(agent_config, managed_agents=managed_agents)
-=======
-    ) -> "AnyAgent":
-        if agent_framework == AgentFramework.SMOLAGENTS:
-            from any_agent.frameworks.smolagents import (
-                SmolagentsAgent as Agent,
-            )
-        elif agent_framework == AgentFramework.LANGCHAIN:
-            from any_agent.frameworks.langchain import (  # type: ignore[assignment]
-                LangchainAgent as Agent,
-            )
-        elif agent_framework == AgentFramework.OPENAI:
-            from any_agent.frameworks.openai import (  # type: ignore[assignment]
-                OpenAIAgent as Agent,
-            )
-        elif agent_framework == AgentFramework.LLAMAINDEX:
-            from any_agent.frameworks.llama_index import (  # type: ignore[assignment]
-                LlamaIndexAgent as Agent,
-            )
-        elif agent_framework == AgentFramework.GOOGLE:
-            from any_agent.frameworks.google import (  # type: ignore[assignment]
-                GoogleAgent as Agent,
-            )
-        elif agent_framework == AgentFramework.AGNO:
-            from any_agent.frameworks.agno import (  # type: ignore[assignment]
-                AgnoAgent as Agent,
-            )
-        else:
-            msg = f"Unsupported agent framework: {agent_framework}"
-            raise ValueError(msg)
-        agent = Agent(agent_config, managed_agents=managed_agents)
->>>>>>> b92da0dc
         asyncio.get_event_loop().run_until_complete(agent._load_agent())
         return agent
 
@@ -115,15 +83,10 @@
         """
 
     def __init__(
-<<<<<<< HEAD
-        self, config: AgentConfig, managed_agents: list[AgentConfig] | None = None
-    ):
-=======
         self,
         config: AgentConfig,
         managed_agents: list[AgentConfig] | None = None,
     ) -> None:
->>>>>>> b92da0dc
         msg = "Cannot instantiate the base class AnyAgent, please use the factory method 'AnyAgent.create'"
         raise NotImplementedError(msg)
 
