--- conflicted
+++ resolved
@@ -28,8 +28,6 @@
 
     from any_agent.serving.config import A2AServingConfig
     from any_agent.tools.mcp.mcp_server import _MCPServerBase
-<<<<<<< HEAD
-=======
 
 
 class AgentRunError(Exception):
@@ -43,7 +41,6 @@
     @property
     def trace(self) -> AgentTrace:
         return self._trace
->>>>>>> 237ca107
 
 
 class AnyAgent(ABC):
@@ -168,42 +165,6 @@
                 steps taken by the agent.
 
         """
-<<<<<<< HEAD
-        with self._tracer.start_as_current_span(
-            f"invoke_agent [{self.config.name}]"
-        ) as invoke_span:
-            if instrument and self._instrumentor:
-                trace_id = invoke_span.get_span_context().trace_id
-                async with self._lock:
-                    # We check the locked `_running_traces` inside `instrument`.
-                    # If there is more than 1 entry in `running_traces`, it means that the agent has
-                    # already being instrumented so me won't instrument it again.
-                    self._running_traces[trace_id] = AgentTrace()
-                    self._instrumentor.instrument(
-                        agent=self,  # type: ignore[arg-type]
-                    )
-            invoke_span.set_attributes(
-                {
-                    "gen_ai.operation.name": "invoke_agent",
-                    "gen_ai.agent.name": self.config.name,
-                    "gen_ai.agent.description": self.config.description
-                    or "No description.",
-                    "gen_ai.request.model": self.config.model_id,
-                }
-            )
-            final_output = await self._run_async(prompt, **kwargs)
-
-            trace = AgentTrace()
-            if instrument and self._instrumentor:
-                async with self._lock:
-                    self._instrumentor.uninstrument(self)  # type: ignore[arg-type]
-                    trace = self._running_traces.pop(trace_id)
-
-        trace.add_span(invoke_span)
-        trace.final_output = final_output
-
-        return trace
-=======
         try:
             trace = AgentTrace()
             with self._tracer.start_as_current_span(
@@ -244,7 +205,6 @@
             trace.add_span(invoke_span)
             trace.final_output = final_output
             return trace
->>>>>>> 237ca107
 
     def serve(self, serving_config: A2AServingConfig | None = None) -> None:
         """Serve this agent using the protocol defined in the serving_config.
