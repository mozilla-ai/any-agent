from __future__ import annotations

import asyncio
from abc import ABC, abstractmethod
from typing import TYPE_CHECKING, Any, Protocol, assert_never

from opentelemetry import trace
from opentelemetry.sdk.trace import TracerProvider
from opentelemetry.sdk.trace.export import SimpleSpanProcessor

from any_agent.config import AgentConfig, AgentFramework, Tool, TracingConfig
from any_agent.logging import logger
from any_agent.tools.wrappers import _wrap_tools
from any_agent.tracing.exporter import AnyAgentExporter

if TYPE_CHECKING:
    from collections.abc import Sequence

    from any_agent.tools.mcp.mcp_server import MCPServerBase
    from any_agent.tracing.trace import AgentTrace


class Instrumenter(Protocol):  # noqa: D101
    def instrument(self, *, tracer_provider: TracerProvider) -> None: ...

    def uninstrument(self) -> None: ...


class AnyAgent(ABC):
    """Base abstract class for all agent implementations.

    This provides a unified interface for different agent frameworks.
    """

    def __init__(
        self,
        config: AgentConfig,
        managed_agents: Sequence[AgentConfig] | None = None,
        tracing_config: TracingConfig | None = None,
    ):
        self.config = config
        self.managed_agents = managed_agents

        self._mcp_servers: list[MCPServerBase] = []

        # Tracing is enabled by default
        self._tracing_config: TracingConfig = tracing_config or TracingConfig()
        self._setup_tracing()

    @staticmethod
    def _get_instrumenter_by_framework(framework: AgentFramework) -> Instrumenter:
        if framework is AgentFramework.OPENAI:
            from openinference.instrumentation.openai_agents import (
                OpenAIAgentsInstrumentor,
            )

            return OpenAIAgentsInstrumentor()

        if framework is AgentFramework.SMOLAGENTS:
            from openinference.instrumentation.smolagents import SmolagentsInstrumentor

            return SmolagentsInstrumentor()

        if framework is AgentFramework.LANGCHAIN:
            from openinference.instrumentation.langchain import LangChainInstrumentor

            return LangChainInstrumentor()

        if framework is AgentFramework.LLAMA_INDEX:
            from openinference.instrumentation.llama_index import LlamaIndexInstrumentor

            return LlamaIndexInstrumentor()

        if (
            framework is AgentFramework.GOOGLE
            or framework is AgentFramework.AGNO
            or framework is AgentFramework.TINYAGENT
        ):
            msg = f"{framework} tracing is not supported."
            raise NotImplementedError(msg)

        assert_never(framework)

    @staticmethod
    def _get_agent_type_by_framework(
        framework_raw: AgentFramework | str,
    ) -> type[AnyAgent]:
        framework = AgentFramework.from_string(framework_raw)

        if framework is AgentFramework.SMOLAGENTS:
            from any_agent.frameworks.smolagents import SmolagentsAgent

            return SmolagentsAgent

        if framework is AgentFramework.LANGCHAIN:
            from any_agent.frameworks.langchain import LangchainAgent

            return LangchainAgent

        if framework is AgentFramework.OPENAI:
            from any_agent.frameworks.openai import OpenAIAgent

            return OpenAIAgent

        if framework is AgentFramework.LLAMA_INDEX:
            from any_agent.frameworks.llama_index import LlamaIndexAgent

            return LlamaIndexAgent

        if framework is AgentFramework.GOOGLE:
            from any_agent.frameworks.google import GoogleAgent

            return GoogleAgent

        if framework is AgentFramework.AGNO:
            from any_agent.frameworks.agno import AgnoAgent

            return AgnoAgent

        if framework is AgentFramework.TINYAGENT:
            from any_agent.frameworks.tinyagent import TinyAgent

            return TinyAgent

        assert_never(framework)

    @classmethod
    def create(
        cls,
        agent_framework: AgentFramework | str,
        agent_config: AgentConfig,
        managed_agents: list[AgentConfig] | None = None,
        tracing: TracingConfig | None = None,
    ) -> AnyAgent:
        return asyncio.get_event_loop().run_until_complete(
            cls.create_async(
                agent_framework=agent_framework,
                agent_config=agent_config,
                managed_agents=managed_agents,
                tracing=tracing,
            )
        )

    @classmethod
    async def create_async(
        cls,
        agent_framework: AgentFramework | str,
        agent_config: AgentConfig,
        managed_agents: list[AgentConfig] | None = None,
        tracing: TracingConfig | None = None,
    ) -> AnyAgent:
        agent_cls = cls._get_agent_type_by_framework(agent_framework)
        agent = agent_cls(
            agent_config, managed_agents=managed_agents, tracing=tracing
        )
        await agent.load_agent()
        return agent

    async def _load_tools(
        self, tools: Sequence[Tool]
    ) -> tuple[list[Any], list[MCPServerBase]]:
        tools, mcp_servers = await _wrap_tools(tools, self.framework)
        # Add to agent so that it doesn't get garbage collected
        self._mcp_servers.extend(mcp_servers)
        for mcp_server in mcp_servers:
            tools.extend(mcp_server.tools)
        return tools, mcp_servers

    def _setup_tracing(self) -> None:
        """Initialize the tracing for the agent."""
        tracer_provider = TracerProvider()

        self._exporter = AnyAgentExporter(self.framework, self._tracing_config)

        # Agno not yet supported https://github.com/Arize-ai/openinference/issues/1302
        # Google ADK not yet supported https://github.com/Arize-ai/openinference/issues/1506
        if self.framework in (
            AgentFramework.AGNO,
            AgentFramework.GOOGLE,
            AgentFramework.TINYAGENT,
        ):
            logger.warning(
                "Tracing is not yet supported for AGNO and GOOGLE frameworks. "
            )
            return

        tracer_provider.add_span_processor(SimpleSpanProcessor(self._exporter))

        trace.set_tracer_provider(tracer_provider)

        self._instrumenter = self._get_instrumenter_by_framework(self.framework)
        # TODO: Check if this has been already called by another instance.
        self._instrumenter.instrument(tracer_provider=tracer_provider)

    def run(self, prompt: str, **kwargs: Any) -> AgentTrace:
        """Run the agent with the given prompt."""
        return asyncio.get_event_loop().run_until_complete(
            self.run_async(prompt, **kwargs)
        )

    @abstractmethod
    async def load_agent(self) -> None:
        """Load the agent instance."""

    @abstractmethod
    async def run_async(self, prompt: str, **kwargs: Any) -> AgentTrace:
        """Run the agent asynchronously with the given prompt."""

    @property
    @abstractmethod
    def framework(self) -> AgentFramework:
        """The Agent Framework used."""

    @property
    def agent(self) -> Any:
        """The underlying agent implementation from the framework.

        This property is intentionally restricted to maintain framework abstraction
        and prevent direct dependency on specific agent implementations.

        If you need functionality that relies on accessing the underlying agent:
        1. Consider if the functionality can be added to the AnyAgent interface
        2. Submit a GitHub issue describing your use case
        3. Contribute a PR implementing the needed functionality

        Raises:
            NotImplementedError: Always raised when this property is accessed

        """
        msg = "Cannot access the 'agent' property of AnyAgent, if you need to use functionality that relies on the underlying agent framework, please file a Github Issue or we welcome a PR to add the functionality to the AnyAgent class"
<<<<<<< HEAD
        raise NotImplementedError(msg)
=======
        raise NotImplementedError(msg)

    def _get_trace(self) -> AnyAgentTrace | None:
        """Get the trace of the agent."""
        if self._last_tracer is not None:
            return self._last_tracer.get_trace()
        return None

    def exit(self) -> None:
        """Exit the agent and clean up resources."""
        if self._last_tracer is not None:
            self._last_tracer.uninstrument()  # otherwise, this gets called in the __del__ method of Tracer
            self._last_tracer = None
        self._mcp_servers = []  # drop references to mcp servers so that they get garbage collected

    def _create_tracer(self) -> None:
        """Initialize the tracer for the agent. This is called by each implementation of the agent run_async method."""
        if self._last_tracer is not None:
            self._last_tracer.uninstrument()
        if self._tracing_config is not None:
            # Agno not yet supported https://github.com/Arize-ai/openinference/issues/1302
            # Google ADK not yet supported https://github.com/Arize-ai/openinference/issues/1506
            if self.framework in (
                AgentFramework.AGNO,
                AgentFramework.GOOGLE,
                AgentFramework.TINYAGENT,
            ):
                logger.warning(
                    "Tracing is not yet supported for AGNO and GOOGLE frameworks. "
                )
            else:
                self._last_tracer = Tracer(self.framework, self._tracing_config)
>>>>>>> b62c2fb6
<|MERGE_RESOLUTION|>--- conflicted
+++ resolved
@@ -189,7 +189,6 @@
         trace.set_tracer_provider(tracer_provider)
 
         self._instrumenter = self._get_instrumenter_by_framework(self.framework)
-        # TODO: Check if this has been already called by another instance.
         self._instrumenter.instrument(tracer_provider=tracer_provider)
 
     def run(self, prompt: str, **kwargs: Any) -> AgentTrace:
@@ -228,39 +227,11 @@
 
         """
         msg = "Cannot access the 'agent' property of AnyAgent, if you need to use functionality that relies on the underlying agent framework, please file a Github Issue or we welcome a PR to add the functionality to the AnyAgent class"
-<<<<<<< HEAD
         raise NotImplementedError(msg)
-=======
-        raise NotImplementedError(msg)
-
-    def _get_trace(self) -> AnyAgentTrace | None:
-        """Get the trace of the agent."""
-        if self._last_tracer is not None:
-            return self._last_tracer.get_trace()
-        return None
 
     def exit(self) -> None:
         """Exit the agent and clean up resources."""
-        if self._last_tracer is not None:
-            self._last_tracer.uninstrument()  # otherwise, this gets called in the __del__ method of Tracer
-            self._last_tracer = None
-        self._mcp_servers = []  # drop references to mcp servers so that they get garbage collected
-
-    def _create_tracer(self) -> None:
-        """Initialize the tracer for the agent. This is called by each implementation of the agent run_async method."""
-        if self._last_tracer is not None:
-            self._last_tracer.uninstrument()
-        if self._tracing_config is not None:
-            # Agno not yet supported https://github.com/Arize-ai/openinference/issues/1302
-            # Google ADK not yet supported https://github.com/Arize-ai/openinference/issues/1506
-            if self.framework in (
-                AgentFramework.AGNO,
-                AgentFramework.GOOGLE,
-                AgentFramework.TINYAGENT,
-            ):
-                logger.warning(
-                    "Tracing is not yet supported for AGNO and GOOGLE frameworks. "
-                )
-            else:
-                self._last_tracer = Tracer(self.framework, self._tracing_config)
->>>>>>> b62c2fb6
+        if getattr(self, "_instrumenter", None):
+            self._instrumenter.uninstrument()  # otherwise, this gets called in the __del__ method of Tracer
+            self._instrumenter = None
+        self._mcp_servers = []  # drop references to mcp servers so that they get garbage collected