--- conflicted
+++ resolved
@@ -4,19 +4,15 @@
 from abc import ABC, abstractmethod
 from typing import TYPE_CHECKING, Any, assert_never
 
-<<<<<<< HEAD
-from any_agent.config import AgentConfig, AgentFramework, Tool
+from any_agent.config import AgentConfig, AgentFramework, Tool, TracingConfig
+from any_agent.logging import logger
 from any_agent.tools.wrappers import wrap_tools
+from any_agent.tracing import setup_tracing
 
 if TYPE_CHECKING:
     from collections.abc import Sequence
 
     from any_agent.tools.mcp import MCPServerBase
-=======
-from any_agent.config import AgentConfig, AgentFramework, Tool, TracingConfig
-from any_agent.logging import logger
-from any_agent.tracing import setup_tracing
->>>>>>> e22e60c7
 
 
 class AnyAgent(ABC):
@@ -25,7 +21,6 @@
     This provides a unified interface for different agent frameworks.
     """
 
-<<<<<<< HEAD
     def __init__(
         self,
         config: AgentConfig,
@@ -34,6 +29,7 @@
         self.config = config
         self.managed_agents = managed_agents
         self._agent = None
+        self.trace_filepath: str | None = None
         self._mcp_servers: list[MCPServerBase] = []
 
     async def _load_tools(
@@ -46,11 +42,6 @@
             tools.extend(mcp_server.tools)
         return tools, mcp_servers
 
-=======
-    trace_filepath: str | None = None
-
-    # factory method
->>>>>>> e22e60c7
     @staticmethod
     def _get_agent_type_by_framework(
         framework_raw: AgentFramework | str,
@@ -112,19 +103,12 @@
         asyncio.get_event_loop().run_until_complete(agent.load_agent())
         return agent
 
-<<<<<<< HEAD
-=======
-    @abstractmethod
-    async def load_agent(self) -> None:
-        """Load the agent instance."""
-
->>>>>>> e22e60c7
     def run(self, prompt: str) -> Any:
         """Run the agent with the given prompt."""
         return asyncio.get_event_loop().run_until_complete(self.run_async(prompt))
 
     @abstractmethod
-    async def _load_agent(self) -> None:
+    async def load_agent(self) -> None:
         """Load the agent instance."""
 
     @abstractmethod
