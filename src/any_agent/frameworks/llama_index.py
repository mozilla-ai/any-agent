import importlib
from typing import TYPE_CHECKING, Any, cast

from any_agent import AgentConfig, AgentFramework, AnyAgent
from any_agent.logging import logger
from any_agent.tools import search_web, visit_webpage

if TYPE_CHECKING:
    from llama_index.core.llms import LLM

<<<<<<< HEAD
    from any_agent.tools.mcp import MCPServer

=======
>>>>>>> 80dc5791
try:
    from llama_index.core.agent.workflow import AgentWorkflow, ReActAgent
    from llama_index.core.llms import LLM

    llama_index_available = True
except ImportError:
    llama_index_available = False


DEFAULT_MODEL_CLASS = "litellm.LiteLLM"


class LlamaIndexAgent(AnyAgent):
    """LLamaIndex agent implementation that handles both loading and running."""

<<<<<<< HEAD
    def __init__(
        self,
        config: AgentConfig,
        managed_agents: list[AgentConfig] | None = None,
    ):
        if not llama_index_available:
            msg = "You need to `pip install 'any-agent[llama_index]'` to use this agent"
            raise ImportError(msg)
        self.managed_agents: list[AgentConfig] | None = managed_agents
        self.config: AgentConfig = config
        self._agent: AgentWorkflow | ReActAgent | None = None
        self._mcp_servers: list[MCPServer] = []
        self.framework = AgentFramework.LLAMA_INDEX
=======
    @property
    def framework(self) -> AgentFramework:
        return AgentFramework.LLAMA_INDEX
>>>>>>> 80dc5791

    def _get_model(self, agent_config: AgentConfig) -> LLM:
        """Get the model configuration for a llama_index agent."""
        if not agent_config.model_type:
            agent_config.model_type = DEFAULT_MODEL_CLASS
        module, class_name = agent_config.model_type.rsplit(".")
        model_type = getattr(
            importlib.import_module(f"llama_index.llms.{module}"),
            class_name,
        )
        return cast(
            "LLM",
<<<<<<< HEAD
            model_type(model=agent_config.model_id, **agent_config.model_args or {}),
=======
            model_type(
                model=agent_config.model_id,
                api_key=agent_config.api_key,
                api_base=agent_config.api_base,
                **agent_config.model_args or {},
            ),
>>>>>>> 80dc5791
        )

    async def load_agent(self) -> None:
        """Load the LLamaIndex agent with the given configuration."""
        if not llama_index_available:
            msg = "You need to `pip install 'any-agent[llama_index]'` to use this agent"
            raise ImportError(msg)

        if not self.managed_agents and not self.config.tools:
            self.config.tools = [
                search_web,
                visit_webpage,
            ]

        self._agent: AgentWorkflow | ReActAgent
        if self.managed_agents:
            agents = []
            managed_names = []
            for n, managed_agent in enumerate(self.managed_agents):
                managed_tools, _ = await self._load_tools(managed_agent.tools)
                name = managed_agent.name
                if not name or name == "any_agent":
                    logger.warning(
                        "Overriding name for managed_agent. Can't use the default.",
                    )
                    name = f"managed_agent_{n}"
                managed_names.append(name)
                managed_instance = ReActAgent(
                    name=name,
                    description=managed_agent.description,
                    system_prompt=managed_agent.instructions,
                    tools=managed_tools,
                    llm=self._get_model(managed_agent),
                    can_handoff_to=[self.config.name],
                    **managed_agent.agent_args or {},
                )
                agents.append(managed_instance)

            main_tools, _ = await self._load_tools(self.config.tools)
            main_agent = ReActAgent(
                name=self.config.name,
                description=self.config.description,
                tools=main_tools,
                llm=self._get_model(self.config),
                system_prompt=self.config.instructions,
                can_handoff_to=managed_names,
                **self.config.agent_args or {},
            )
            agents.append(main_agent)

            self._agent = AgentWorkflow(agents=agents, root_agent=main_agent.name)

        else:
            imported_tools, _ = await self._load_tools(self.config.tools)

            self._agent = ReActAgent(
                name=self.config.name,
                tools=imported_tools,
                llm=self._get_model(self.config),
                system_prompt=self.config.instructions,
                **self.config.agent_args or {},
            )

    async def run_async(self, prompt: str) -> Any:
        return await self._agent.run(prompt)<|MERGE_RESOLUTION|>--- conflicted
+++ resolved
@@ -8,11 +8,6 @@
 if TYPE_CHECKING:
     from llama_index.core.llms import LLM
 
-<<<<<<< HEAD
-    from any_agent.tools.mcp import MCPServer
-
-=======
->>>>>>> 80dc5791
 try:
     from llama_index.core.agent.workflow import AgentWorkflow, ReActAgent
     from llama_index.core.llms import LLM
@@ -28,25 +23,9 @@
 class LlamaIndexAgent(AnyAgent):
     """LLamaIndex agent implementation that handles both loading and running."""
 
-<<<<<<< HEAD
-    def __init__(
-        self,
-        config: AgentConfig,
-        managed_agents: list[AgentConfig] | None = None,
-    ):
-        if not llama_index_available:
-            msg = "You need to `pip install 'any-agent[llama_index]'` to use this agent"
-            raise ImportError(msg)
-        self.managed_agents: list[AgentConfig] | None = managed_agents
-        self.config: AgentConfig = config
-        self._agent: AgentWorkflow | ReActAgent | None = None
-        self._mcp_servers: list[MCPServer] = []
-        self.framework = AgentFramework.LLAMA_INDEX
-=======
     @property
     def framework(self) -> AgentFramework:
         return AgentFramework.LLAMA_INDEX
->>>>>>> 80dc5791
 
     def _get_model(self, agent_config: AgentConfig) -> LLM:
         """Get the model configuration for a llama_index agent."""
@@ -59,16 +38,12 @@
         )
         return cast(
             "LLM",
-<<<<<<< HEAD
-            model_type(model=agent_config.model_id, **agent_config.model_args or {}),
-=======
             model_type(
                 model=agent_config.model_id,
                 api_key=agent_config.api_key,
                 api_base=agent_config.api_base,
                 **agent_config.model_args or {},
             ),
->>>>>>> 80dc5791
         )
 
     async def load_agent(self) -> None:
