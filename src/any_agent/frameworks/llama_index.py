import importlib
from typing import TYPE_CHECKING, Any, cast

from any_agent import AgentConfig, AgentFramework, AnyAgent
from any_agent.logging import logger
from any_agent.tools import search_web, visit_webpage

if TYPE_CHECKING:
    from llama_index.core.llms import LLM

try:
    from llama_index.core.agent.workflow import AgentWorkflow, ReActAgent
    from llama_index.core.llms import LLM

    llama_index_available = True
except ImportError:
    llama_index_available = False


DEFAULT_MODEL_CLASS = "litellm.LiteLLM"


class LlamaIndexAgent(AnyAgent):
    """LLamaIndex agent implementation that handles both loading and running."""

    @property
    def framework(self) -> AgentFramework:
        return AgentFramework.LLAMA_INDEX

    def _get_model(self, agent_config: AgentConfig) -> LLM:
        """Get the model configuration for a llama_index agent."""
        if not agent_config.model_type:
            agent_config.model_type = DEFAULT_MODEL_CLASS
        module, class_name = agent_config.model_type.rsplit(".")
        model_type = getattr(
            importlib.import_module(f"llama_index.llms.{module}"),
            class_name,
        )
        return cast(
            "LLM",
            model_type(model=agent_config.model_id, **agent_config.model_args or {}),
        )

<<<<<<< HEAD
    async def _load_agent(self) -> None:
=======
    async def _load_tools(self, tools: Sequence[Tool]) -> list[Tool]:
        imported_tools, mcp_servers = await wrap_tools(tools, self.framework)

        # Add to agent so that it doesn't get garbage collected
        self._mcp_servers.extend(mcp_servers)

        for mcp_server in mcp_servers:
            imported_tools.extend(mcp_server.tools)

        return imported_tools

    async def load_agent(self) -> None:
>>>>>>> e22e60c7
        """Load the LLamaIndex agent with the given configuration."""
        if not llama_index_available:
            msg = "You need to `pip install 'any-agent[llama_index]'` to use this agent"
            raise ImportError(msg)

        if not self.managed_agents and not self.config.tools:
            self.config.tools = [
                search_web,
                visit_webpage,
            ]

        self._agent: AgentWorkflow | ReActAgent
        if self.managed_agents:
            agents = []
            managed_names = []
            for n, managed_agent in enumerate(self.managed_agents):
                managed_tools, _ = await self._load_tools(managed_agent.tools)
                name = managed_agent.name
                if not name or name == "any_agent":
                    logger.warning(
                        "Overriding name for managed_agent. Can't use the default.",
                    )
                    name = f"managed_agent_{n}"
                managed_names.append(name)
                managed_instance = ReActAgent(
                    name=name,
                    description=managed_agent.description,
                    system_prompt=managed_agent.instructions,
                    tools=managed_tools,
                    llm=self._get_model(managed_agent),
                    can_handoff_to=[self.config.name],
                    **managed_agent.agent_args or {},
                )
                agents.append(managed_instance)

            main_tools, _ = await self._load_tools(self.config.tools)
            main_agent = ReActAgent(
                name=self.config.name,
                description=self.config.description,
                tools=main_tools,
                llm=self._get_model(self.config),
                system_prompt=self.config.instructions,
                can_handoff_to=managed_names,
                **self.config.agent_args or {},
            )
            agents.append(main_agent)

            self._agent = AgentWorkflow(agents=agents, root_agent=main_agent.name)

        else:
            imported_tools, _ = await self._load_tools(self.config.tools)

            self._agent = ReActAgent(
                name=self.config.name,
                tools=imported_tools,
                llm=self._get_model(self.config),
                system_prompt=self.config.instructions,
                **self.config.agent_args or {},
            )

    async def run_async(self, prompt: str) -> Any:
        return await self._agent.run(prompt)<|MERGE_RESOLUTION|>--- conflicted
+++ resolved
@@ -41,22 +41,7 @@
             model_type(model=agent_config.model_id, **agent_config.model_args or {}),
         )
 
-<<<<<<< HEAD
-    async def _load_agent(self) -> None:
-=======
-    async def _load_tools(self, tools: Sequence[Tool]) -> list[Tool]:
-        imported_tools, mcp_servers = await wrap_tools(tools, self.framework)
-
-        # Add to agent so that it doesn't get garbage collected
-        self._mcp_servers.extend(mcp_servers)
-
-        for mcp_server in mcp_servers:
-            imported_tools.extend(mcp_server.tools)
-
-        return imported_tools
-
     async def load_agent(self) -> None:
->>>>>>> e22e60c7
         """Load the LLamaIndex agent with the given configuration."""
         if not llama_index_available:
             msg = "You need to `pip install 'any-agent[llama_index]'` to use this agent"
