import importlib
from collections.abc import Sequence
from typing import TYPE_CHECKING, Any, cast

from any_agent import AgentConfig, AgentFramework, AnyAgent
from any_agent.config import Tool
from any_agent.logging import logger
from any_agent.tools import search_web, visit_webpage
from any_agent.tools.wrappers import wrap_tools

if TYPE_CHECKING:
    from llama_index.core.llms import LLM

    from any_agent.tools.mcp import MCPServerBase

try:
    from llama_index.core.agent.workflow import AgentWorkflow, ReActAgent
    from llama_index.core.llms import LLM

    llama_index_available = True
except ImportError:
    llama_index_available = False


DEFAULT_MODEL_CLASS = "litellm.LiteLLM"


class LlamaIndexAgent(AnyAgent):
    """LLamaIndex agent implementation that handles both loading and running."""

    def __init__(
        self,
        config: AgentConfig,
        managed_agents: list[AgentConfig] | None = None,
    ):
        if not llama_index_available:
            msg = "You need to `pip install 'any-agent[llama_index]'` to use this agent"
            raise ImportError(msg)
        self.managed_agents: list[AgentConfig] | None = managed_agents
        self.config: AgentConfig = config
<<<<<<< HEAD
        self._agent = None
        self._mcp_servers = []
        self.framework = AgentFramework.LLAMA_INDEX
=======
        self._agent: AgentWorkflow | ReActAgent | None = None
        self._mcp_servers: list[MCPServerBase] = []
        self.framework = AgentFramework.LLAMAINDEX
>>>>>>> b92da0dc

    def _get_model(self, agent_config: AgentConfig) -> LLM:
        """Get the model configuration for a llama_index agent."""
        if not agent_config.model_type:
            agent_config.model_type = DEFAULT_MODEL_CLASS
        module, class_name = agent_config.model_type.rsplit(".")
        model_type = getattr(
            importlib.import_module(f"llama_index.llms.{module}"),
            class_name,
        )
        return cast(
            LLM,
            model_type(model=agent_config.model_id, **agent_config.model_args or {}),
        )

    async def _load_tools(self, tools: Sequence[Tool]) -> list[Tool]:
        imported_tools, mcp_servers = await wrap_tools(tools, self.framework)

        # Add to agent so that it doesn't get garbage collected
        self._mcp_servers.extend(mcp_servers)

        for mcp_server in mcp_servers:
            imported_tools.extend(mcp_server.tools)

        return imported_tools

    async def _load_agent(self) -> None:
        """Load the LLamaIndex agent with the given configuration."""
        if not self.managed_agents and not self.config.tools:
            self.config.tools = [
                search_web,
                visit_webpage,
            ]

        if self.managed_agents:
            agents = []
            managed_names = []
            for n, managed_agent in enumerate(self.managed_agents):
                managed_tools = await self._load_tools(managed_agent.tools)
                name = managed_agent.name
                if not name or name == "any_agent":
                    logger.warning(
                        "Overriding name for managed_agent. Can't use the default.",
                    )
                    name = f"managed_agent_{n}"
                managed_names.append(name)
                managed_instance = ReActAgent(
                    name=name,
                    description=managed_agent.description,
                    system_prompt=managed_agent.instructions,
                    tools=managed_tools,
                    llm=self._get_model(managed_agent),
                    can_handoff_to=[self.config.name],
                    **managed_agent.agent_args or {},
                )
                agents.append(managed_instance)

            main_tools = await self._load_tools(self.config.tools)
            main_agent = ReActAgent(
                name=self.config.name,
                description=self.config.description,
                tools=main_tools,
                llm=self._get_model(self.config),
                system_prompt=self.config.instructions,
                can_handoff_to=managed_names,
                **self.config.agent_args or {},
            )
            agents.append(main_agent)

            self._agent = AgentWorkflow(agents=agents, root_agent=main_agent.name)

        else:
            imported_tools = await self._load_tools(self.config.tools)

            self._agent = ReActAgent(
                name=self.config.name,
                tools=imported_tools,
                llm=self._get_model(self.config),
                system_prompt=self.config.instructions,
                **self.config.agent_args or {},
            )

    async def run_async(self, prompt: str) -> Any:
        return await self._agent.run(prompt)  # type: ignore[union-attr]

    @property
    def tools(self) -> list[Tool]:
        """
        Return the tools used by the agent.
        This property is read-only and cannot be modified.
        """
        if not self._agent:
            return []

        return self._agent.tools  # type: ignore[no-any-return]<|MERGE_RESOLUTION|>--- conflicted
+++ resolved
@@ -38,15 +38,9 @@
             raise ImportError(msg)
         self.managed_agents: list[AgentConfig] | None = managed_agents
         self.config: AgentConfig = config
-<<<<<<< HEAD
-        self._agent = None
-        self._mcp_servers = []
-        self.framework = AgentFramework.LLAMA_INDEX
-=======
         self._agent: AgentWorkflow | ReActAgent | None = None
         self._mcp_servers: list[MCPServerBase] = []
-        self.framework = AgentFramework.LLAMAINDEX
->>>>>>> b92da0dc
+        self.framework = AgentFramework.LLAMA_INDEX
 
     def _get_model(self, agent_config: AgentConfig) -> LLM:
         """Get the model configuration for a llama_index agent."""
