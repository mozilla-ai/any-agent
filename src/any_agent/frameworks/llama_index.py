import importlib
from collections.abc import Sequence
from typing import TYPE_CHECKING, Any, cast

from any_agent import AgentConfig, AgentFramework, AnyAgent
from any_agent.config import Tool
from any_agent.logging import logger
from any_agent.tools import search_web, visit_webpage

if TYPE_CHECKING:
    from llama_index.core.llms import LLM

    from any_agent.tools.mcp import MCPServerBase

try:
    from llama_index.core.agent.workflow import AgentWorkflow, ReActAgent
    from llama_index.core.llms import LLM

    llama_index_available = True
except ImportError:
    llama_index_available = False


DEFAULT_MODEL_CLASS = "litellm.LiteLLM"


class LlamaIndexAgent(AnyAgent):
    """LLamaIndex agent implementation that handles both loading and running."""

    def __init__(
        self,
        config: AgentConfig,
        managed_agents: list[AgentConfig] | None = None,
    ):
<<<<<<< HEAD
        self.managed_agents = managed_agents
        self.config = config
        self._agent = None
        self._mcp_servers = []
        self.framework = AgentFramework.LLAMAINDEX
=======
        if not llama_index_available:
            msg = "You need to `pip install 'any-agent[llama_index]'` to use this agent"
            raise ImportError(msg)
        self.managed_agents: list[AgentConfig] | None = managed_agents
        self.config: AgentConfig = config
        self._agent: AgentWorkflow | ReActAgent | None = None
        self._mcp_servers: list[MCPServerBase] = []
        self.framework = AgentFramework.LLAMA_INDEX
>>>>>>> b0292196

    def _get_model(self, agent_config: AgentConfig) -> LLM:
        """Get the model configuration for a llama_index agent."""
        if not agent_config.model_type:
            agent_config.model_type = DEFAULT_MODEL_CLASS
        module, class_name = agent_config.model_type.rsplit(".")
        model_type = getattr(
            importlib.import_module(f"llama_index.llms.{module}"),
            class_name,
        )
        return cast(
            LLM,
            model_type(model=agent_config.model_id, **agent_config.model_args or {}),
        )

<<<<<<< HEAD
    async def _load_agent(self) -> None:
        """Load the LLamaIndex agent with the given configuration."""
        if not llama_index_available:
            msg = "You need to `pip install 'any-agent[llama_index]'` to use this agent"
            raise ImportError(msg)

=======
    async def _load_tools(self, tools: Sequence[Tool]) -> list[Tool]:
        imported_tools, mcp_servers = await wrap_tools(tools, self.framework)

        # Add to agent so that it doesn't get garbage collected
        self._mcp_servers.extend(mcp_servers)

        for mcp_server in mcp_servers:
            imported_tools.extend(mcp_server.tools)

        return imported_tools

    async def _load_agent(self) -> None:
        """Load the LLamaIndex agent with the given configuration."""
>>>>>>> b0292196
        if not self.managed_agents and not self.config.tools:
            self.config.tools = [
                search_web,
                visit_webpage,
            ]

        if self.managed_agents:
            agents = []
            managed_names = []
            for n, managed_agent in enumerate(self.managed_agents):
                managed_tools, _ = await self._load_tools(managed_agent.tools)
                name = managed_agent.name
                if not name or name == "any_agent":
                    logger.warning(
                        "Overriding name for managed_agent. Can't use the default.",
                    )
                    name = f"managed_agent_{n}"
                managed_names.append(name)
                managed_instance = ReActAgent(
                    name=name,
                    description=managed_agent.description,
                    system_prompt=managed_agent.instructions,
                    tools=managed_tools,
                    llm=self._get_model(managed_agent),
                    can_handoff_to=[self.config.name],
                    **managed_agent.agent_args or {},
                )
                agents.append(managed_instance)

            main_tools, _ = await self._load_tools(self.config.tools)
            main_agent = ReActAgent(
                name=self.config.name,
                description=self.config.description,
                tools=main_tools,
                llm=self._get_model(self.config),
                system_prompt=self.config.instructions,
                can_handoff_to=managed_names,
                **self.config.agent_args or {},
            )
            agents.append(main_agent)

            self._agent = AgentWorkflow(agents=agents, root_agent=main_agent.name)

        else:
            imported_tools, _ = await self._load_tools(self.config.tools)

            self._agent = ReActAgent(
                name=self.config.name,
                tools=imported_tools,
                llm=self._get_model(self.config),
                system_prompt=self.config.instructions,
                **self.config.agent_args or {},
            )

    async def run_async(self, prompt: str) -> Any:
        return await self._agent.run(prompt)  # type: ignore[union-attr]

    @property
    def tools(self) -> list[Tool]:
        """
        Return the tools used by the agent.
        This property is read-only and cannot be modified.
        """
        if not self._agent:
            return []

        return self._agent.tools  # type: ignore[no-any-return]<|MERGE_RESOLUTION|>--- conflicted
+++ resolved
@@ -32,13 +32,6 @@
         config: AgentConfig,
         managed_agents: list[AgentConfig] | None = None,
     ):
-<<<<<<< HEAD
-        self.managed_agents = managed_agents
-        self.config = config
-        self._agent = None
-        self._mcp_servers = []
-        self.framework = AgentFramework.LLAMAINDEX
-=======
         if not llama_index_available:
             msg = "You need to `pip install 'any-agent[llama_index]'` to use this agent"
             raise ImportError(msg)
@@ -47,7 +40,6 @@
         self._agent: AgentWorkflow | ReActAgent | None = None
         self._mcp_servers: list[MCPServerBase] = []
         self.framework = AgentFramework.LLAMA_INDEX
->>>>>>> b0292196
 
     def _get_model(self, agent_config: AgentConfig) -> LLM:
         """Get the model configuration for a llama_index agent."""
@@ -63,28 +55,12 @@
             model_type(model=agent_config.model_id, **agent_config.model_args or {}),
         )
 
-<<<<<<< HEAD
     async def _load_agent(self) -> None:
         """Load the LLamaIndex agent with the given configuration."""
         if not llama_index_available:
             msg = "You need to `pip install 'any-agent[llama_index]'` to use this agent"
             raise ImportError(msg)
 
-=======
-    async def _load_tools(self, tools: Sequence[Tool]) -> list[Tool]:
-        imported_tools, mcp_servers = await wrap_tools(tools, self.framework)
-
-        # Add to agent so that it doesn't get garbage collected
-        self._mcp_servers.extend(mcp_servers)
-
-        for mcp_server in mcp_servers:
-            imported_tools.extend(mcp_server.tools)
-
-        return imported_tools
-
-    async def _load_agent(self) -> None:
-        """Load the LLamaIndex agent with the given configuration."""
->>>>>>> b0292196
         if not self.managed_agents and not self.config.tools:
             self.config.tools = [
                 search_web,
