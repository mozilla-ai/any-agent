from typing import TYPE_CHECKING, Any, cast

from litellm import acompletion
from litellm.utils import supports_response_schema
from pydantic import BaseModel, ValidationError

from any_agent import AgentConfig, AgentFramework
from any_agent.logging import logger
from any_agent.tools.final_output import prepare_final_output

from .any_agent import AnyAgent

try:
    from llama_index.core.agent.workflow import (
        BaseWorkflowAgent,
        FunctionAgent,
        ReActAgent,
    )
    from llama_index.llms.litellm import LiteLLM

    DEFAULT_AGENT_TYPE = FunctionAgent
    DEFAULT_MODEL_TYPE = LiteLLM
    llama_index_available = True
except ImportError:
    llama_index_available = False


if TYPE_CHECKING:
    from llama_index.core.agent.workflow.workflow_events import AgentOutput
    from llama_index.core.llms import LLM


class LlamaIndexAgent(AnyAgent):
    """LLamaIndex agent implementation that handles both loading and running."""

    def __init__(self, config: AgentConfig):
        super().__init__(config)
        self._agent: BaseWorkflowAgent | None = None

    @property
    def framework(self) -> AgentFramework:
        return AgentFramework.LLAMA_INDEX

    def _get_model(self, agent_config: AgentConfig) -> "LLM":
        """Get the model configuration for a llama_index agent."""
        model_type = agent_config.model_type or DEFAULT_MODEL_TYPE
        additional_kwargs = agent_config.model_args or {}
        additional_kwargs["stream_options"] = {
            "include_usage": True
        }  # Needed so that we get usage stats
        return cast(
            "LLM",
            model_type(
                model=agent_config.model_id,
                api_key=agent_config.api_key,
                api_base=agent_config.api_base,
                additional_kwargs=additional_kwargs,  # type: ignore[arg-type]
            ),
        )

    async def _load_agent(self) -> None:
        """Load the LLamaIndex agent with the given configuration."""
        if not llama_index_available:
            msg = "You need to `pip install 'any-agent[llama_index]'` to use this agent"
            raise ImportError(msg)

        instructions = self.config.instructions
        tools_to_use = list(self.config.tools)
        if self.config.output_type:
            instructions, final_output_function = prepare_final_output(
                self.config.output_type, instructions
            )
            tools_to_use.append(final_output_function)
        imported_tools, _ = await self._load_tools(tools_to_use)
        agent_type = self.config.agent_type or DEFAULT_AGENT_TYPE
        # if agent type is FunctionAgent but there are no tools, throw an error
        if agent_type == FunctionAgent and not imported_tools:
            logger.warning(
                "FunctionAgent requires tools and none were provided. Using ReActAgent instead."
            )
            agent_type = ReActAgent
        self._tools = imported_tools

        self._agent = agent_type(
            name=self.config.name,
            tools=imported_tools,
            description=self.config.description or "The main agent",
            llm=self._get_model(self.config),
            system_prompt=instructions,
            **self.config.agent_args or {},
        )

    async def _run_async(self, prompt: str, **kwargs: Any) -> str | BaseModel:
        if not self._agent:
            error_message = "Agent not loaded. Call load_agent() first."
            raise ValueError(error_message)
        result: AgentOutput = await self._agent.run(prompt, **kwargs)
        # assert that it's a TextBlock
        if not result.response.blocks or not hasattr(result.response.blocks[0], "text"):
            msg = f"Agent did not return a valid response: {result.response}"
            raise ValueError(msg)
        if self.config.output_type:
            # First try to validate the output directly
            try:
                return self.config.output_type.model_validate_json(
                    result.response.blocks[0].text
                )
            except ValidationError:
                # If validation fails, send it through litellm to enforce structured output
                completion_params = self.config.model_args or {}
                completion_params["model"] = self.config.model_id
                model_output_message = {
                    "role": "assistant",
                    "content": result.response.blocks[0].text,
                }
                structured_output_message = {
                    "role": "user",
                    "content": f"Please conform your output to the following schema: {self.config.output_type.model_json_schema()}.",
                }
                completion_params["messages"] = [
                    model_output_message,
                    structured_output_message,
                ]
                if supports_response_schema(model=self.config.model_id):
                    completion_params["response_format"] = self.config.output_type
                response = await self.call_model(**completion_params)
                return self.config.output_type.model_validate_json(
                    response.choices[0].message["content"]
                )
        return result.response.blocks[0].text

<<<<<<< HEAD
    async def update_output_type_async(
        self, output_type: type[BaseModel] | None
    ) -> None:
        """Update the output type of the agent in-place.

        Args:
            output_type: The new output type to use, or None to remove output type constraint

        """
        self.config.output_type = output_type

        # If agent is already loaded, we need to recreate it with the new output type
        # The LlamaIndex agent requires output_type tools to be set during construction
        if self._agent:
            # Prepare instructions and tools for the new output type
            instructions = self.config.instructions
            tools_to_use = list(self.config.tools)
            if output_type:
                instructions, final_output_function = prepare_final_output(
                    output_type, instructions
                )
                tools_to_use.append(final_output_function)

            # Recreate the agent with the new configuration
            agent_type = self.config.agent_type or DEFAULT_AGENT_TYPE
            # if agent type is FunctionAgent but there are no tools, throw an error
            if agent_type == FunctionAgent and not tools_to_use:
                logger.warning(
                    "FunctionAgent requires tools and none were provided. Using ReActAgent instead."
                )
                agent_type = ReActAgent

            # We need to reload the tools since they might have changed
            imported_tools, _ = await self._load_tools(tools_to_use)
            self._tools = imported_tools

            self._agent = agent_type(
                name=self.config.name,
                tools=imported_tools,
                description=self.config.description or "The main agent",
                llm=self._get_model(self.config),
                system_prompt=instructions,
                **self.config.agent_args or {},
            )
=======
    async def call_model(self, **kwargs: Any) -> Any:
        return await acompletion(**kwargs)
>>>>>>> 6238e33f
<|MERGE_RESOLUTION|>--- conflicted
+++ resolved
@@ -129,7 +129,6 @@
                 )
         return result.response.blocks[0].text
 
-<<<<<<< HEAD
     async def update_output_type_async(
         self, output_type: type[BaseModel] | None
     ) -> None:
@@ -174,7 +173,6 @@
                 system_prompt=instructions,
                 **self.config.agent_args or {},
             )
-=======
+
     async def call_model(self, **kwargs: Any) -> Any:
-        return await acompletion(**kwargs)
->>>>>>> 6238e33f
+        return await acompletion(**kwargs)