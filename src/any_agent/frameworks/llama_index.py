--- conflicted
+++ resolved
@@ -2,12 +2,8 @@
 from collections.abc import Sequence
 from typing import TYPE_CHECKING, Any, cast
 
-<<<<<<< HEAD
-from any_agent.config import AgentConfig, AgentFramework
-=======
 from any_agent import AgentConfig, AgentFramework, AnyAgent
 from any_agent.config import Tool
->>>>>>> f283aba8
 from any_agent.logging import logger
 from any_agent.tools import search_web, visit_webpage, wrap_tools
 
