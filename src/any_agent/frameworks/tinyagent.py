from __future__ import annotations

import asyncio
import inspect
import json
from typing import TYPE_CHECKING, Any

<<<<<<< HEAD
from any_llm import AnyLLM, acompletion
from any_llm.constants import LLMProvider
=======
from any_llm import AnyLLM, LLMProvider, acompletion
>>>>>>> 84a84f02
from mcp.types import CallToolResult, TextContent

from any_agent.config import AgentConfig, AgentFramework
from any_agent.logging import logger
from any_agent.utils.cast import safe_cast_argument

from .any_agent import AnyAgent

if TYPE_CHECKING:
    from collections.abc import Callable

    from any_llm.types.completion import ChatCompletion
    from pydantic import BaseModel


DEFAULT_SYSTEM_PROMPT = """
You are an agent that uses tools (whenever they are available) to answer the user's query.

You will keep calling tools until you find a final answer.
Once you have a final answer, you MUST call the `final_answer` tool.

You MUST plan extensively before each function call, and reflect extensively on the outcomes of the previous function calls.
""".strip()


class ToolExecutor:
    """Executor for tools that wraps tool functions to work with the MCP client."""

    def __init__(self, tool_function: Callable[..., Any]) -> None:
        """Initialize the tool executor.

        Args:
            tool_function: The tool function to execute

        """
        self.tool_function = tool_function

    async def call_tool(self, request: dict[str, Any]) -> str:
        """Call the tool function.

        Args:
            request: The tool request with name and arguments

        Returns:
            Tool execution result

        """
        try:
            arguments = request.get("arguments", {})

            if asyncio.iscoroutinefunction(self.tool_function):
                result = await self.tool_function(**arguments)
            else:
                result = self.tool_function(**arguments)

            if (
                isinstance(result, CallToolResult)
                and result.content
                and isinstance(result.content[0], TextContent)
            ):
                result = result.content[0].text
            return str(result)

        except Exception as e:
            return f"Error executing tool: {e}"


def final_answer(answer: str) -> str:
    """Return the final answer to the user."""
    return answer


class TinyAgent(AnyAgent):
    """A lightweight agent implementation using litellm.

    Modeled after JS implementation https://huggingface.co/blog/tiny-agents.
    """

    def __init__(self, config: AgentConfig) -> None:
        """Initialize the TinyAgent.

        Args:
            config: Agent configuration
            tracing: Optional tracing configuration

        """
        super().__init__(config)
        self.clients: dict[str, ToolExecutor] = {}

        self.completion_params = {
            "model": self.config.model_id,
            "tools": [],
            "tool_choice": "required",
            **(self.config.model_args or {}),
        }

        provider_name, _ = AnyLLM.split_model_provider(self.config.model_id)
        self.uses_openai = provider_name == LLMProvider.OPENAI
        if not self.uses_openai and self.completion_params["tool_choice"] == "required":
            self.config.tools.append(final_answer)

        if self.config.api_key:
            self.completion_params["api_key"] = self.config.api_key
        if self.config.api_base:
            self.completion_params["api_base"] = self.config.api_base

    async def _load_agent(self) -> None:
        """Load the agent and its tools."""
        wrapped_tools = await self._load_tools(self.config.tools)

        self._tools = wrapped_tools

        for tool in wrapped_tools:
            tool_name = tool.__name__
            tool_desc = tool.__doc__ or f"Tool to {tool_name}"

            if not hasattr(tool, "__input_schema__"):
                sig = inspect.signature(tool)
                properties = {}
                required = []

                for param_name, param in sig.parameters.items():
                    if param.kind in (
                        inspect.Parameter.VAR_POSITIONAL,
                        inspect.Parameter.VAR_KEYWORD,
                    ):
                        continue

                    properties[param_name] = {
                        "type": "string",
                        "description": f"Parameter {param_name}",
                    }

                    if param.default == inspect.Parameter.empty or self.uses_openai:
                        required.append(param_name)

                input_schema = {
                    "type": "object",
                    "properties": properties,
                    "required": required,
                }
            else:
                input_schema = tool.__input_schema__

            function_def = {
                "type": "function",
                "function": {
                    "name": tool_name,
                    "description": tool_desc,
                    "parameters": input_schema,
                },
            }
            if self.uses_openai:
                function_def["function"]["parameters"]["additionalProperties"] = False  # type: ignore[index]
                function_def["function"]["strict"] = True  # type: ignore[index]

            self.completion_params["tools"].append(function_def)
            self.clients[tool_name] = ToolExecutor(tool)

    async def _run_async(self, prompt: str, **kwargs: Any) -> str | BaseModel:
        if self.uses_openai:
            self.completion_params["tool_choice"] = "auto"
            if self.config.output_type:
                self.completion_params["response_format"] = self.config.output_type

        messages = [
            {
                "role": "system",
                "content": self.config.instructions or DEFAULT_SYSTEM_PROMPT,
            },
            {
                "role": "user",
                "content": prompt,
            },
        ]

        if kwargs.pop("max_turns", None):
            logger.warning(
                "`max_turns` is deprecated and has no effect. See https://mozilla-ai.github.io/any-agent/agents/callbacks/#example-limit-the-number-of-steps"
            )
        completion_params = self.completion_params.copy()

        while True:
            completion_params["messages"] = messages

            response: ChatCompletion = await self.call_model(**completion_params)

            message = response.choices[0].message

            messages.append(message.model_dump())

            if message.tool_calls:
                for tool_call in message.tool_calls:
                    f = tool_call.function  # type: ignore[union-attr]
                    tool_name = f.name
                    tool_message = {
                        "role": "tool",
                        "tool_call_id": tool_call.id,
                        "content": "",
                        "name": tool_name,
                    }

                    if tool_name not in self.clients:
                        tool_message["content"] = (
                            f"Error calling tool: No tool found with name: {tool_name}"
                        )
                        continue

                    tool_args = {}
                    if f.arguments:
                        tool_args = json.loads(f.arguments)

                    client = self.clients[tool_name]

                    if hasattr(client.tool_function, "__annotations__"):
                        func_args = client.tool_function.__annotations__
                        for arg_name, arg_type in func_args.items():
                            if arg_name in tool_args:
                                try:
                                    tool_args[arg_name] = safe_cast_argument(
                                        tool_args[arg_name], arg_type
                                    )
                                except Exception as e:
                                    logger.warning(
                                        f"Failed to cast argument '{arg_name}': {e}"
                                    )

                    result = await client.call_tool(
                        {"name": tool_name, "arguments": tool_args}
                    )
                    tool_message["content"] = result
                    messages.append(tool_message)

                    if tool_name == "final_answer":
                        if self.config.output_type:
                            return await self._return_output_type(
                                str(result), completion_params
                            )
                        return str(result)

            elif message.role == "assistant" and message.content:
                if self.config.output_type:
                    return await self._return_output_type(
                        str(message.content), completion_params
                    )
                return str(message.content)

    async def _return_output_type(
        self, output: str, completion_params: dict[str, Any]
    ) -> str | BaseModel:
        if not self.config.output_type:
            return output

        if self.uses_openai:
            return self.config.output_type.model_validate_json(output)

        completion_params["messages"] = [
            {
                "role": "system",
                "content": "You are an expert that can convert raw text into structured JSON.",
            },
            {
                "role": "user",
                "content": f"Please conform this output:\n{output}\nTo match the following schema:\n{self.config.output_type.model_json_schema()}.",
            },
        ]

        completion_params["response_format"] = self.config.output_type
        if "tools" in completion_params:
            completion_params.pop("tools")
            completion_params.pop("tool_choice", None)
            completion_params.pop("parallel_tool_calls", None)
        response = await self.call_model(**completion_params)
        return self.config.output_type.model_validate_json(
            response.choices[0].message.content  # type: ignore[arg-type]
        )

    async def call_model(self, **completion_params: dict[str, Any]) -> ChatCompletion:
        return await acompletion(**completion_params)  # type: ignore[return-value, arg-type]

    async def update_output_type_async(
        self, output_type: type[BaseModel] | None
    ) -> None:
        """Update the output type of the agent in-place.

        Args:
            output_type: The new output type to use, or None to remove output type constraint

        """
        self.config.output_type = output_type

    @property
    def framework(self) -> AgentFramework:
        return AgentFramework.TINYAGENT<|MERGE_RESOLUTION|>--- conflicted
+++ resolved
@@ -5,12 +5,7 @@
 import json
 from typing import TYPE_CHECKING, Any
 
-<<<<<<< HEAD
-from any_llm import AnyLLM, acompletion
-from any_llm.constants import LLMProvider
-=======
 from any_llm import AnyLLM, LLMProvider, acompletion
->>>>>>> 84a84f02
 from mcp.types import CallToolResult, TextContent
 
 from any_agent.config import AgentConfig, AgentFramework
