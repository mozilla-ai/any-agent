from __future__ import annotations

import asyncio
import inspect
import json
from contextlib import suppress
from typing import TYPE_CHECKING, Any

import litellm
from litellm.utils import supports_response_schema
from mcp.types import CallToolResult, TextContent

from any_agent.config import AgentConfig, AgentFramework
from any_agent.logging import logger

from .any_agent import AnyAgent

if TYPE_CHECKING:
    from collections.abc import Callable

    from litellm.types.utils import Message as LiteLLMMessage
    from litellm.types.utils import ModelResponse
    from pydantic import BaseModel


DEFAULT_SYSTEM_PROMPT = """
You are an agent - please keep going until the user's query is completely resolved, before ending your turn and yielding back to the user. Only terminate your turn when you are sure that the problem is solved, or if you need more info from the user to solve the problem.

If you are not sure about anything pertaining to the user's request, use your tools to read files and gather the relevant information: do NOT guess or make up an answer.

You MUST plan extensively before each function call, and reflect extensively on the outcomes of the previous function calls. DO NOT do this entire process by making function calls only, as this can impair your ability to solve the problem and think insightfully.
""".strip()


DEFAULT_MAX_NUM_TURNS = 10


class ToolExecutor:
    """Executor for tools that wraps tool functions to work with the MCP client."""

    def __init__(self, tool_function: Callable[..., Any]) -> None:
        """Initialize the tool executor.

        Args:
            tool_function: The tool function to execute

        """
        self.tool_function = tool_function

    async def call_tool(self, request: dict[str, Any]) -> str:
        """Call the tool function.

        Args:
            request: The tool request with name and arguments

        Returns:
            Tool execution result

        """
        try:
            arguments = request.get("arguments", {})

            if hasattr(self.tool_function, "__annotations__"):
                func_args = self.tool_function.__annotations__
                for arg_name, arg_type in func_args.items():
                    if arg_name in arguments:
                        with suppress(Exception):
                            arguments[arg_name] = arg_type(arguments[arg_name])

            if asyncio.iscoroutinefunction(self.tool_function):
                result = await self.tool_function(**arguments)
            else:
                result = self.tool_function(**arguments)

            if (
                isinstance(result, CallToolResult)
                and result.content
                and isinstance(result.content[0], TextContent)
            ):
                result = result.content[0].text
            return str(result)

        except Exception as e:
            return f"Error executing tool: {e}"


class TinyAgent(AnyAgent):
    """A lightweight agent implementation using litellm.

    Modeled after JS implementation https://huggingface.co/blog/tiny-agents.
    """

    def __init__(self, config: AgentConfig) -> None:
        """Initialize the TinyAgent.

        Args:
            config: Agent configuration
            tracing: Optional tracing configuration

        """
        super().__init__(config)
        self.clients: dict[str, ToolExecutor] = {}
        self.completion_params = {
            "model": self.config.model_id,
            "tools": [],
            "tool_choice": "auto",
            **(self.config.model_args or {}),
        }
        if self.config.api_key:
            self.completion_params["api_key"] = self.config.api_key
        if self.config.api_base:
            self.completion_params["api_base"] = self.config.api_base

    async def _load_agent(self) -> None:
        """Load the agent and its tools."""
        wrapped_tools, mcp_servers = await self._load_tools(self.config.tools)
        self._mcp_servers = (
            mcp_servers  # Store servers so that they don't get garbage collected
        )

        self._tools = wrapped_tools

        for tool in wrapped_tools:
            tool_name = tool.__name__
            tool_desc = tool.__doc__ or f"Tool to {tool_name}"

            if not hasattr(tool, "__input_schema__"):
                sig = inspect.signature(tool)
                properties = {}
                required = []

                for param_name, param in sig.parameters.items():
                    if param.kind in (
                        inspect.Parameter.VAR_POSITIONAL,
                        inspect.Parameter.VAR_KEYWORD,
                    ):
                        continue

                    properties[param_name] = {
                        "type": "string",
                        "description": f"Parameter {param_name}",
                    }

                    if param.default == inspect.Parameter.empty:
                        required.append(param_name)

                input_schema = {
                    "type": "object",
                    "properties": properties,
                    "required": required,
                }
            else:
                input_schema = tool.__input_schema__

            self.completion_params["tools"].append(
                {
                    "type": "function",
                    "function": {
                        "name": tool_name,
                        "description": tool_desc,
                        "parameters": input_schema,
                    },
                }
            )

            self.clients[tool_name] = ToolExecutor(tool)
            logger.debug("Registered tool: %s", tool_name)

    async def _run_async(self, prompt: str, **kwargs: Any) -> str | BaseModel:
        messages = [
            {
                "role": "system",
                "content": self.config.instructions or DEFAULT_SYSTEM_PROMPT,
            },
            {
                "role": "user",
                "content": prompt,
            },
        ]

        num_of_turns = 0
        max_turns = kwargs.get("max_turns", DEFAULT_MAX_NUM_TURNS)
        completion_params = self.completion_params.copy()

        while num_of_turns < max_turns:
            completion_params["messages"] = messages
            response = await self.call_model(**completion_params)

            message: LiteLLMMessage = response.choices[0].message  # type: ignore[union-attr]

            messages.append(message.model_dump())

            if message.tool_calls:
                for tool_call in message.tool_calls:
                    tool_name = tool_call.function.name
                    tool_message = {
                        "role": "tool",
                        "tool_call_id": tool_call.id,
                        "content": "",
                        "name": tool_name,
                    }

                    if tool_name not in self.clients:
                        tool_message["content"] = (
                            f"Error: No tool found with name: {tool_name}"
                        )
                        continue

                    tool_args = {}
                    if tool_call.function.arguments:
                        tool_args = json.loads(tool_call.function.arguments)

                    client = self.clients[tool_name]
                    result = await client.call_tool(
                        {"name": tool_name, "arguments": tool_args}
                    )
                    tool_message["content"] = result
                    messages.append(tool_message)  # type: ignore[arg-type]

            num_of_turns += 1
            current_last = messages[-1]
            if current_last.get("role") == "assistant" and current_last.get("content"):
                if self.config.output_type:
                    structured_output_message = {
                        "role": "user",
                        "content": f"Please conform your output to the following schema: {self.config.output_type.model_json_schema()}.",
                    }
                    messages.append(structured_output_message)
                    completion_params["messages"] = messages
                    if supports_response_schema(model=self.config.model_id):
                        completion_params["response_format"] = (
                            self.config.output_type
                        )
<<<<<<< HEAD
                    response = await litellm.acompletion(**completion_params)
=======
                    self.completion_params["tool_choice"] = "none"
                    response = await litellm.acompletion(**self.completion_params)
>>>>>>> b910e7d1
                    return self.config.output_type.model_validate_json(
                        response.choices[0].message["content"]  # type: ignore[union-attr]
                    )
                return str(current_last["content"])

        return "Max turns reached"

    async def call_model(self, **completion_params: dict[str, Any]) -> ModelResponse:
        response: ModelResponse = await litellm.acompletion(**completion_params)
        return response

    @property
    def framework(self) -> AgentFramework:
        return AgentFramework.TINYAGENT<|MERGE_RESOLUTION|>--- conflicted
+++ resolved
@@ -231,12 +231,8 @@
                         completion_params["response_format"] = (
                             self.config.output_type
                         )
-<<<<<<< HEAD
+                    completion_params["tool_choice"] = "none"
                     response = await litellm.acompletion(**completion_params)
-=======
-                    self.completion_params["tool_choice"] = "none"
-                    response = await litellm.acompletion(**self.completion_params)
->>>>>>> b910e7d1
                     return self.config.output_type.model_validate_json(
                         response.choices[0].message["content"]  # type: ignore[union-attr]
                     )
