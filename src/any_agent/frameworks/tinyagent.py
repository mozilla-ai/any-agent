from __future__ import annotations

import asyncio
import json
from contextlib import suppress
from typing import TYPE_CHECKING, Any

import litellm
from litellm.types.utils import ChatCompletionMessageToolCall

from any_agent.config import AgentConfig, AgentFramework, TracingConfig
from any_agent.logging import logger
from any_agent.tracing.trace import AgentTrace

from .any_agent import AnyAgent

if TYPE_CHECKING:
    from collections.abc import Callable

    from litellm.types.utils import Message as LiteLLMMessage


DEFAULT_SYSTEM_PROMPT = """
You are an agent - please keep going until the user's query is completely resolved, before ending your turn and yielding back to the user. Only terminate your turn when you are sure that the problem is solved, or if you need more info from the user to solve the problem.

If you are not sure about anything pertaining to the user's request, use your tools to read files and gather the relevant information: do NOT guess or make up an answer.

You MUST plan extensively before each function call, and reflect extensively on the outcomes of the previous function calls. DO NOT do this entire process by making function calls only, as this can impair your ability to solve the problem and think insightfully.
""".strip()

# Max number of tool calling + chat completion steps in response to a single user query
DEFAULT_MAX_NUM_TURNS = 10


### Internal tools for tiny-agent ###"
def task_completion_tool() -> dict[str, Any]:
    """Tool to indicate task completion."""
    return {
        "type": "function",
        "function": {
            "name": "task_complete",
            "description": "Call this tool when the task given by the user is complete",
            "parameters": {
                "type": "object",
                "properties": {},
            },
        },
    }


class ToolExecutor:
    """Executor for tools that wraps tool functions to work with the MCP client."""

    def __init__(self, tool_function: Callable[..., Any]) -> None:
        """Initialize the tool executor.

        Args:
            tool_function: The tool function to execute

        """
        self.tool_function = tool_function

    async def call_tool(self, request: dict[str, Any]) -> dict[str, Any]:
        """Call the tool function.

        Args:
            request: The tool request with name and arguments

        Returns:
            Tool execution result

        """
        try:
            # Extract arguments
            arguments = request.get("arguments", {})

            if hasattr(self.tool_function, "__annotations__"):
                func_args = self.tool_function.__annotations__
                for arg_name, arg_type in func_args.items():
                    if arg_name in arguments:
                        with suppress(Exception):
                            # Convert the argument to the expected type
                            arguments[arg_name] = arg_type(arguments[arg_name])

            # Call the tool function
            if asyncio.iscoroutinefunction(self.tool_function):
                result = await self.tool_function(**arguments)
            else:
                result = self.tool_function(**arguments)

            # Format the result
            if isinstance(result, str):
                return {"content": [{"text": result}]}
            if isinstance(result, dict):
                return {"content": [{"text": str(result)}]}
            return {"content": [{"text": str(result)}]}
        except Exception as e:
            return {"content": [{"text": f"Error executing tool: {e}"}]}


class TinyAgent(AnyAgent):
    """A lightweight agent implementation using litellm.

    Modeled after JS implementation https://huggingface.co/blog/tiny-agents.
    """

    def __init__(
        self,
        config: AgentConfig,
        managed_agents: list[AgentConfig] | None = None,
        tracing: TracingConfig | None = None,
    ) -> None:
        """Initialize the TinyAgent.

        Args:
            config: Agent configuration
            managed_agents: Optional list of managed agent configurations
            tracing: Optional tracing configuration

        """
        # we don't yet support multi-agent in tinyagent
        if managed_agents:
            msg = "Managed agents are not supported in TinyAgent."
            raise ValueError(msg)
        super().__init__(config, managed_agents=managed_agents, tracing=tracing)
        self.messages: list[dict[str, Any]] = []
        self.instructions = config.instructions or DEFAULT_SYSTEM_PROMPT
        self.api_key = config.api_key
        self.api_base = config.api_base
        self.model = config.model_id
        self.clients: dict[str, ToolExecutor] = {}
        self.available_tools: list[dict[str, Any]] = []
        self.exit_loop_tools = [task_completion_tool()]

    async def _load_agent(self) -> None:
        """Load the agent and its tools."""
        # Load tools
        logger.debug("Loading tools: %s", self.config.tools)
        wrapped_tools, mcp_servers = await self._load_tools(self.config.tools)
        self._mcp_servers = (
            mcp_servers  # Store servers so that they don't get garbage collected
        )
        logger.debug("Wrapped tools count: %s", len(wrapped_tools))
<<<<<<< HEAD

        self._main_agent_tools = wrapped_tools
=======
>>>>>>> b6e48293
        for tool in wrapped_tools:
            tool_name = tool.__name__
            tool_desc = tool.__doc__ or f"Tool to {tool_name}"

            # check if the tool has __input__schema__ attribute which we set when wrapping MCP tools
            if not hasattr(tool, "__input_schema__"):
                # Generate one from the function signature
                import inspect

                sig = inspect.signature(tool)
                properties = {}
                required = []

                for param_name, param in sig.parameters.items():
                    # Skip *args and **kwargs
                    if param.kind in (
                        inspect.Parameter.VAR_POSITIONAL,
                        inspect.Parameter.VAR_KEYWORD,
                    ):
                        continue

                    # Add the parameter to properties
                    properties[param_name] = {
                        "type": "string",
                        "description": f"Parameter {param_name}",
                    }

                    # If parameter has no default, it's required
                    if param.default == inspect.Parameter.empty:
                        required.append(param_name)

                input_schema = {
                    "type": "object",
                    "properties": properties,
                    "required": required,
                }
            else:
                # Use the provided schema
                input_schema = tool.__input_schema__

            # Add the tool to available tools
            self.available_tools.append(
                {
                    "type": "function",
                    "function": {
                        "name": tool_name,
                        "description": tool_desc,
                        "parameters": input_schema,
                    },
                }
            )

            # Register tool with the client
            self.clients[tool_name] = ToolExecutor(tool)
            logger.debug("Registered tool: %s", tool_name)

    async def run_async(self, prompt: str, **kwargs: Any) -> AgentTrace:
        """Run the agent asynchronously.

        Args:
            prompt: User input prompt
            **kwargs: Additional parameters

        Returns:
            The final agent response

        """
        logger.debug("Running agent with prompt: %s...", prompt[:500])
        max_turns = kwargs.get("max_turns", DEFAULT_MAX_NUM_TURNS)
        self.messages = [
            {
                "role": "system",
                "content": self.instructions or DEFAULT_SYSTEM_PROMPT,
            },
            {
                "role": "user",
                "content": prompt,
            },
        ]

        num_of_turns = 0
        next_turn_should_call_tools = True
        final_response = ""
        assistant_messages = []

        while True:
            try:
                logger.debug("Starting turn %s", num_of_turns + 1)

                last_response = await self._process_single_turn_with_tools(
                    {
                        "exit_loop_tools": self.exit_loop_tools,
                        "exit_if_first_chunk_no_tool": num_of_turns > 0
                        and next_turn_should_call_tools,
                    },
                )

                if last_response:
                    logger.debug(last_response)
                    logger.debug(
                        "Assistant response this turn: %s...",
                        last_response[:50],
                    )
                    assistant_messages.append(last_response)
                    final_response = last_response

            except Exception as err:
                logger.error("Error during turn %s: %s", num_of_turns + 1, err)
                if isinstance(err, Exception) and str(err) == "AbortError":
                    return AgentTrace(final_output=final_response or "Task aborted")
                raise

            num_of_turns += 1
            current_last = self.messages[-1]
            logger.debug("Current role: %s", current_last.get("role"))

            # After a turn, check if we have any content in the last assistant message
            if current_last.get("role") == "assistant" and current_last.get("content"):
                final_response = current_last.get("content", "No content found")
                logger.debug(
                    "Updated final response from assistant message: %s...",
                    final_response[:50],
                )

            # Check exit conditions
            if (
                current_last.get("role") == "tool"
                and current_last.get("name")
                and current_last.get("name")
                in [t["function"]["name"] for t in self.exit_loop_tools]
            ):
                logger.debug(
                    "Exiting because tool %s is an exit tool", current_last.get("name")
                )
                # If task is complete, return the last assistant message before this
                for msg in reversed(self.messages[:-1]):
                    if msg.get("role") == "assistant" and msg.get("content"):
                        return AgentTrace(final_output=msg.get("content"))
                return AgentTrace(final_output=final_response or "Task completed")

            if current_last.get("role") != "tool" and num_of_turns > max_turns:
                logger.debug("Exiting because max turns (%s) reached", max_turns)
                return AgentTrace(
                    final_output=final_response or "Max turns reached",
                )

            if current_last.get("role") != "tool" and next_turn_should_call_tools:
                logger.debug("Exiting because no tools were called when expected")
                return AgentTrace(final_output=final_response or "No tools called")

            if current_last.get("role") == "tool":
                next_turn_should_call_tools = False
                logger.debug("Tool was called, next turn should not call tools")
            else:
                next_turn_should_call_tools = True
                logger.debug("No tool was called, next turn should call tools")

    async def _process_single_turn_with_tools(self, options: dict[str, Any]) -> str:
        """Process a single turn of conversation with potential tool calls.

        Args:
            options: Options including exit_loop_tools, exit_if_first_chunk_no_tool

        Returns:
            The response message or combined tool results

        """
        logger.debug("Start of single turn")

        tools = options["exit_loop_tools"] + self.available_tools

        # Create the completion parameters
        completion_params = {
            "model": self.model,
            "messages": self.messages,
            "tools": tools,
            "tool_choice": "auto",
        }

        # Add API key and base if provided
        if self.api_key:
            completion_params["api_key"] = self.api_key
        if self.api_base:
            completion_params["api_base"] = self.api_base
        logger.debug("Sending new message to LLM: %s", self.messages[-1])
        response = await litellm.acompletion(**completion_params)
        message: LiteLLMMessage = response.choices[0].message
        logger.debug("Response message: %s", message.model_dump())
        # if no tools were called, add the exit tool to the message and return
        if not message.tool_calls and options.get("exit_if_first_chunk_no_tool"):
            logger.debug("No tool calls found in response, adding exit tool")
            message.tool_calls = [
                ChatCompletionMessageToolCall(
                    function=task_completion_tool()["function"],
                )
            ]
        self.messages.append(message.model_dump())

        # Process tool calls if any
        combined_results = []
        exit_tool_called = False

        if message.tool_calls:
            logger.debug(f"Processing {len(message.tool_calls)} tool calls")

            for tool_call in message.tool_calls:
                tool_name = tool_call.function.name
                logger.debug("Processing tool call for: %s", tool_name)
                tool_args = {}

                if tool_call.function.arguments:
                    tool_args = json.loads(tool_call.function.arguments)
                    logger.debug("Tool arguments: %s", tool_args)

                tool_message = {
                    "role": "tool",
                    "tool_call_id": tool_call.id,
                    "content": "",
                    "name": tool_name,
                }

                # Check if tool is in exit loop tools
                exit_tools = options["exit_loop_tools"]
                if exit_tools and tool_name in [
                    t["function"]["name"] for t in exit_tools
                ]:
                    logger.debug("Exit tool called: %s", tool_name)
                    exit_tool_called = True
                    self.messages.append(tool_message)
                    combined_results.append(str(tool_message["content"]))
                    continue

                # Check if the tool exists
                if tool_name not in self.clients:
                    logger.error("Tool %s not found in registered tools", tool_name)
                    tool_message["content"] = (
                        f"Error: No tool found with name: {tool_name}"
                    )
                else:
                    client = self.clients[tool_name]
                    try:
                        logger.debug("Calling tool: %s", tool_name)
                        result = await client.call_tool(
                            {"name": tool_name, "arguments": tool_args}
                        )

                        if (
                            isinstance(result, dict)
                            and "content" in result
                            and isinstance(result["content"], list)
                        ):
                            tool_message["content"] = result["content"][0]["text"]
                        else:
                            tool_message["content"] = str(result)

                        logger.debug(
                            "Tool result: %s...",
                            tool_message["content"][:50]
                            if tool_message["content"]
                            else "Empty",
                        )
                    except Exception as e:
                        logger.error("Error calling tool %s: %s", tool_name, e)
                        tool_message["content"] = f"Error calling tool {tool_name}: {e}"

                self.messages.append(tool_message)
                combined_results.append(str(tool_message["content"]))

            # If an exit tool was called, return early with the combined results
            if exit_tool_called:
                return "\n".join(combined_results)

            return "\n".join(combined_results)
        return str(message.content)

    @property
    def framework(self) -> AgentFramework:
        return AgentFramework.TINYAGENT<|MERGE_RESOLUTION|>--- conflicted
+++ resolved
@@ -141,11 +141,9 @@
             mcp_servers  # Store servers so that they don't get garbage collected
         )
         logger.debug("Wrapped tools count: %s", len(wrapped_tools))
-<<<<<<< HEAD
 
         self._main_agent_tools = wrapped_tools
-=======
->>>>>>> b6e48293
+
         for tool in wrapped_tools:
             tool_name = tool.__name__
             tool_desc = tool.__doc__ or f"Tool to {tool_name}"
