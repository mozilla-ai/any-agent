--- conflicted
+++ resolved
@@ -224,17 +224,12 @@
                         "role": "user",
                         "content": f"Please conform your output to the following schema: {self.config.output_type.model_json_schema()}.",
                     }
-<<<<<<< HEAD
                     messages.append(structured_output_message)
                     self.completion_params["messages"] = messages
-=======
-                    self.messages.append(structured_output_message)
-                    self.completion_params["messages"] = self.messages
                     if supports_response_schema(model=self.config.model_id):
                         self.completion_params["response_format"] = (
                             self.config.output_type
                         )
->>>>>>> ab740e67
                     response = await litellm.acompletion(**self.completion_params)
                     return self.config.output_type.model_validate_json(
                         response.choices[0].message["content"]  # type: ignore[union-attr]
