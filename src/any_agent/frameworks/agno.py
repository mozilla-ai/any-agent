from typing import Any

from any_agent.config import AgentConfig, AgentFramework
from any_agent.frameworks.any_agent import AnyAgent
from any_agent.logging import logger
from any_agent.tools import search_web, visit_webpage
<<<<<<< HEAD
from any_agent.tools.wrappers import wrap_tools

if TYPE_CHECKING:
    from collections.abc import Sequence

    from any_agent.tools.mcp import MCPServer
=======
>>>>>>> 80dc5791

try:
    from agno.agent import Agent
    from agno.models.litellm import LiteLLM
    from agno.team.team import Team

    agno_available = True
except ImportError:
    agno_available = False


class AgnoAgent(AnyAgent):
    """Agno agent implementation that handles both loading and running."""

<<<<<<< HEAD
    def __init__(
        self,
        config: AgentConfig,
        managed_agents: list[AgentConfig] | None = None,
    ):
        if not agno_available:
            msg = "You need to `pip install 'any-agent[agno]'` to use this agent"
            raise ImportError(msg)
        if managed_agents:
            msg = "Managed agents are not yet supported in Agno agent."
            raise NotImplementedError(msg)
        self.managed_agents = managed_agents  # Future proofing
        self.config = config
        self._agent: Agent | None = None
        self._mcp_servers: Sequence[MCPServer] | None = None
=======
    @property
    def framework(self) -> AgentFramework:
        return AgentFramework.AGNO
>>>>>>> 80dc5791

    def _get_model(self, agent_config: AgentConfig) -> LiteLLM:
        """Get the model configuration for an Agno agent."""
        return LiteLLM(
            id=agent_config.model_id,
            api_base=agent_config.api_base,
            api_key=agent_config.api_key,
            **agent_config.model_args or {},
        )

    async def load_agent(self) -> None:
        if not agno_available:
            msg = "You need to `pip install 'any-agent[agno]'` to use this agent"
            raise ImportError(msg)

        if not self.managed_agents and not self.config.tools:
            self.config.tools = [
                search_web,
                visit_webpage,
            ]

        self._agent: Agent | Team

        if self.managed_agents:
            tools, _ = await self._load_tools(self.config.tools)

            members = []
            for n, managed_agent in enumerate(self.managed_agents):
                managed_tools, _ = await self._load_tools(managed_agent.tools)
                name = managed_agent.name
                if not name or name == "any_agent":
                    logger.warning(
                        "Overriding name for managed_agent. Can't use the default.",
                    )
                    name = f"managed_agent_{n}"
                members.append(
                    Agent(
                        name=name,
                        role=managed_agent.description,
                        instructions=managed_agent.instructions,
                        model=self._get_model(managed_agent),
                        tools=managed_tools,
                        **managed_agent.agent_args or {},
                    )
                )

            self._agent = Team(
                mode="collaborate",
                name=f"Team managed by agent {self.config.name}",
                description=self.config.description,
                model=self._get_model(self.config),
                members=members,
                instructions=self.config.instructions,
                tools=tools,
                **self.config.agent_args or {},
            )
        else:
            tools, _ = await self._load_tools(self.config.tools)

            self._agent = Agent(
                name=self.config.name,
                instructions=self.config.instructions,
                model=self._get_model(self.config),
                tools=tools,
                **self.config.agent_args or {},
            )

    async def run_async(self, prompt: str) -> Any:
        return await self._agent.arun(prompt)<|MERGE_RESOLUTION|>--- conflicted
+++ resolved
@@ -4,15 +4,6 @@
 from any_agent.frameworks.any_agent import AnyAgent
 from any_agent.logging import logger
 from any_agent.tools import search_web, visit_webpage
-<<<<<<< HEAD
-from any_agent.tools.wrappers import wrap_tools
-
-if TYPE_CHECKING:
-    from collections.abc import Sequence
-
-    from any_agent.tools.mcp import MCPServer
-=======
->>>>>>> 80dc5791
 
 try:
     from agno.agent import Agent
@@ -27,27 +18,9 @@
 class AgnoAgent(AnyAgent):
     """Agno agent implementation that handles both loading and running."""
 
-<<<<<<< HEAD
-    def __init__(
-        self,
-        config: AgentConfig,
-        managed_agents: list[AgentConfig] | None = None,
-    ):
-        if not agno_available:
-            msg = "You need to `pip install 'any-agent[agno]'` to use this agent"
-            raise ImportError(msg)
-        if managed_agents:
-            msg = "Managed agents are not yet supported in Agno agent."
-            raise NotImplementedError(msg)
-        self.managed_agents = managed_agents  # Future proofing
-        self.config = config
-        self._agent: Agent | None = None
-        self._mcp_servers: Sequence[MCPServer] | None = None
-=======
     @property
     def framework(self) -> AgentFramework:
         return AgentFramework.AGNO
->>>>>>> 80dc5791
 
     def _get_model(self, agent_config: AgentConfig) -> LiteLLM:
         """Get the model configuration for an Agno agent."""
