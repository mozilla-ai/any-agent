from typing import TYPE_CHECKING, Any

from any_agent.config import AgentConfig, AgentFramework, Tool
from any_agent.frameworks.any_agent import AnyAgent
from any_agent.logging import logger
from any_agent.tools import search_web, visit_webpage

if TYPE_CHECKING:
    from collections.abc import Sequence

    from any_agent.tools.mcp import MCPServerBase

try:
    from agno.agent import Agent
    from agno.models.litellm import LiteLLM

    agno_available = True
except ImportError:
    agno_available = False


class AgnoAgent(AnyAgent):
    """Agno agent implementation that handles both loading and running."""

    def __init__(
        self,
        config: AgentConfig,
        managed_agents: list[AgentConfig] | None = None,
    ):
        self.managed_agents = managed_agents
        self.config = config
<<<<<<< HEAD
        self._agent = None
        self._mcp_servers = []
        self.framework = AgentFramework.AGNO
=======
        self._agent: Agent | None = None
        self._mcp_servers: Sequence[MCPServerBase] | None = None
>>>>>>> b0292196

    def _get_model(self, agent_config: AgentConfig) -> LiteLLM:
        """Get the model configuration for an Agno agent."""
        return LiteLLM(
            id=agent_config.model_id,
            **agent_config.model_args or {},
        )

    async def _load_agent(self) -> None:
        if not agno_available:
            msg = "You need to `pip install 'any-agent[agno]'` to use this agent"
            raise ImportError(msg)
        if self.managed_agents:
            msg = "Managed agents are not yet supported in Agno agent."
            raise NotImplementedError(msg)

        if not self.managed_agents and not self.config.tools:
            self.config.tools = [
                search_web,
                visit_webpage,
            ]
<<<<<<< HEAD
        tools, _ = await self._load_tools(self.config.tools)
=======
        tools, mcp_servers = await wrap_tools(
            self.config.tools, agent_framework=AgentFramework.AGNO
        )
        # Add to agent so that it doesn't get garbage collected
        self._mcp_servers = mcp_servers
        for mcp_server in mcp_servers:
            tools.extend(mcp_server.tools)
>>>>>>> b0292196

        self._agent = Agent(
            name=self.config.name,
            instructions=self.config.instructions or "",
            model=self._get_model(self.config),
            tools=tools,
            **self.config.agent_args or {},
        )

    async def run_async(self, prompt: str) -> Any:
        return await self._agent.arun(prompt)  # type: ignore[union-attr]

    @property
    def tools(self) -> list[Tool]:
        if hasattr(self, "_agent"):
            pass
        else:
            logger.warning("Agent not loaded or does not have tools.")
            return []

        return self._agent.tools  # type: ignore[no-any-return, union-attr]<|MERGE_RESOLUTION|>--- conflicted
+++ resolved
@@ -29,14 +29,9 @@
     ):
         self.managed_agents = managed_agents
         self.config = config
-<<<<<<< HEAD
-        self._agent = None
-        self._mcp_servers = []
-        self.framework = AgentFramework.AGNO
-=======
         self._agent: Agent | None = None
         self._mcp_servers: Sequence[MCPServerBase] | None = None
->>>>>>> b0292196
+        self.framework = AgentFramework.AGNO
 
     def _get_model(self, agent_config: AgentConfig) -> LiteLLM:
         """Get the model configuration for an Agno agent."""
@@ -58,17 +53,7 @@
                 search_web,
                 visit_webpage,
             ]
-<<<<<<< HEAD
         tools, _ = await self._load_tools(self.config.tools)
-=======
-        tools, mcp_servers = await wrap_tools(
-            self.config.tools, agent_framework=AgentFramework.AGNO
-        )
-        # Add to agent so that it doesn't get garbage collected
-        self._mcp_servers = mcp_servers
-        for mcp_server in mcp_servers:
-            tools.extend(mcp_server.tools)
->>>>>>> b0292196
 
         self._agent = Agent(
             name=self.config.name,
