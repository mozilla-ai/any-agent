--- conflicted
+++ resolved
@@ -1,23 +1,15 @@
 from typing import TYPE_CHECKING, Any
 
-<<<<<<< HEAD
-from any_agent.config import AgentConfig, AgentFramework
-=======
 from any_agent.config import AgentConfig, AgentFramework, Tool
 from any_agent.frameworks.any_agent import AnyAgent
->>>>>>> f283aba8
 from any_agent.logging import logger
 from any_agent.tools import search_web, visit_webpage
 from any_agent.tools.wrappers import wrap_tools
 
-<<<<<<< HEAD
-from .any_agent import AnyAgent
-=======
 if TYPE_CHECKING:
     from collections.abc import Sequence
 
     from any_agent.tools.mcp import MCPServerBase
->>>>>>> f283aba8
 
 try:
     from agno.agent import Agent
