<<<<<<< HEAD
from collections.abc import Sequence
from typing import Any

from any_agent.config import AgentConfig, AgentFramework, Tool
from any_agent.frameworks.any_agent import AnyAgent
from any_agent.logging import logger
from any_agent.tools.mcp import MCPServerBase
from any_agent.tools.wrappers import import_and_wrap_tools
=======
from typing import Any

from any_agent.config import AgentConfig, AgentFramework
from any_agent.frameworks.any_agent import AnyAgent
from any_agent.logging import logger
from any_agent.tools import search_web, visit_webpage
from any_agent.tools.wrappers import wrap_tools
>>>>>>> d9b7d5bc

try:
    from agno.agent import Agent
    from agno.models.litellm import LiteLLM

    agno_available = True
except ImportError:
    agno_available = False


class AgnoAgent(AnyAgent):
    """Agno agent implementation that handles both loading and running."""

    def __init__(
<<<<<<< HEAD
        self,
        config: AgentConfig,
        managed_agents: list[AgentConfig] | None = None,
    ):
        if not agno_available:
            raise ImportError(
                "You need to `pip install 'any-agent[agno]'` to use this agent",
            )
        if managed_agents:
            raise NotImplementedError(
                "Managed agents are not yet supported in Agno agent.",
            )
=======
        self, config: AgentConfig, managed_agents: list[AgentConfig] | None = None
    ):
        if not agno_available:
            msg = "You need to `pip install 'any-agent[agno]'` to use this agent"
            raise ImportError(msg)
        if managed_agents:
            msg = "Managed agents are not yet supported in Agno agent."
            raise NotImplementedError(msg)
>>>>>>> d9b7d5bc
        self.managed_agents = managed_agents  # Future proofing
        self.config = config
        self._agent: Agent | None = None
        self._mcp_servers: Sequence[MCPServerBase] | None = None

    def _get_model(self, agent_config: AgentConfig) -> LiteLLM:
        """Get the model configuration for an Agno agent."""
        return LiteLLM(
            id=agent_config.model_id,
            **agent_config.model_args or {},
        )

    async def _load_agent(self) -> None:
        if not self.managed_agents and not self.config.tools:
            self.config.tools = [
                search_web,
                visit_webpage,
            ]
<<<<<<< HEAD
        tools, mcp_servers = await import_and_wrap_tools(
            self.config.tools,
            agent_framework=AgentFramework.AGNO,
=======
        tools, mcp_servers = await wrap_tools(
            self.config.tools, agent_framework=AgentFramework.AGNO
>>>>>>> d9b7d5bc
        )
        # Add to agent so that it doesn't get garbage collected
        self._mcp_servers = mcp_servers
        for mcp_server in mcp_servers:
            tools.extend(mcp_server.tools)

        self._agent = Agent(
            name=self.config.name,
            instructions=self.config.instructions or "",
            model=self._get_model(self.config),
            tools=tools,
            **self.config.agent_args or {},
        )

    async def run_async(self, prompt: str) -> Any:
<<<<<<< HEAD
        result = await self._agent.arun(prompt)  # type: ignore[union-attr]
        return result

    @property
    def tools(self) -> list[Tool]:
        if not self._agent:
=======
        return await self._agent.arun(prompt)

    @property
    def tools(self) -> list[str]:
        if hasattr(self, "_agent"):
            tools = self._agent.tools
        else:
>>>>>>> d9b7d5bc
            logger.warning("Agent not loaded or does not have tools.")
            return []

        return self._agent.tools  # type: ignore[no-any-return]<|MERGE_RESOLUTION|>--- conflicted
+++ resolved
@@ -1,21 +1,15 @@
-<<<<<<< HEAD
-from collections.abc import Sequence
-from typing import Any
+from typing import TYPE_CHECKING, Any
 
 from any_agent.config import AgentConfig, AgentFramework, Tool
 from any_agent.frameworks.any_agent import AnyAgent
 from any_agent.logging import logger
-from any_agent.tools.mcp import MCPServerBase
-from any_agent.tools.wrappers import import_and_wrap_tools
-=======
-from typing import Any
-
-from any_agent.config import AgentConfig, AgentFramework
-from any_agent.frameworks.any_agent import AnyAgent
-from any_agent.logging import logger
 from any_agent.tools import search_web, visit_webpage
 from any_agent.tools.wrappers import wrap_tools
->>>>>>> d9b7d5bc
+
+if TYPE_CHECKING:
+    from collections.abc import Sequence
+
+    from any_agent.tools.mcp import MCPServerBase
 
 try:
     from agno.agent import Agent
@@ -30,21 +24,9 @@
     """Agno agent implementation that handles both loading and running."""
 
     def __init__(
-<<<<<<< HEAD
         self,
         config: AgentConfig,
         managed_agents: list[AgentConfig] | None = None,
-    ):
-        if not agno_available:
-            raise ImportError(
-                "You need to `pip install 'any-agent[agno]'` to use this agent",
-            )
-        if managed_agents:
-            raise NotImplementedError(
-                "Managed agents are not yet supported in Agno agent.",
-            )
-=======
-        self, config: AgentConfig, managed_agents: list[AgentConfig] | None = None
     ):
         if not agno_available:
             msg = "You need to `pip install 'any-agent[agno]'` to use this agent"
@@ -52,7 +34,6 @@
         if managed_agents:
             msg = "Managed agents are not yet supported in Agno agent."
             raise NotImplementedError(msg)
->>>>>>> d9b7d5bc
         self.managed_agents = managed_agents  # Future proofing
         self.config = config
         self._agent: Agent | None = None
@@ -71,14 +52,8 @@
                 search_web,
                 visit_webpage,
             ]
-<<<<<<< HEAD
-        tools, mcp_servers = await import_and_wrap_tools(
-            self.config.tools,
-            agent_framework=AgentFramework.AGNO,
-=======
         tools, mcp_servers = await wrap_tools(
             self.config.tools, agent_framework=AgentFramework.AGNO
->>>>>>> d9b7d5bc
         )
         # Add to agent so that it doesn't get garbage collected
         self._mcp_servers = mcp_servers
@@ -94,23 +69,14 @@
         )
 
     async def run_async(self, prompt: str) -> Any:
-<<<<<<< HEAD
-        result = await self._agent.arun(prompt)  # type: ignore[union-attr]
-        return result
+        return await self._agent.arun(prompt)  # type: ignore[union-attr]
 
     @property
     def tools(self) -> list[Tool]:
-        if not self._agent:
-=======
-        return await self._agent.arun(prompt)
-
-    @property
-    def tools(self) -> list[str]:
         if hasattr(self, "_agent"):
-            tools = self._agent.tools
+            pass
         else:
->>>>>>> d9b7d5bc
             logger.warning("Agent not loaded or does not have tools.")
             return []
 
-        return self._agent.tools  # type: ignore[no-any-return]+        return self._agent.tools  # type: ignore[no-any-return, union-attr]