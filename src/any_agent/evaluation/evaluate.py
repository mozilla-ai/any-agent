--- conflicted
+++ resolved
@@ -13,11 +13,7 @@
 from any_agent.telemetry.telemetry import TelemetryProcessor
 
 
-<<<<<<< HEAD
 def evaluate_telemetry(test_case: TestCase, telemetry_path: str) -> None:
-=======
-def evaluate_telemetry(test_case: TestCase, telemetry_path: str) -> bool:
->>>>>>> d9b7d5bc
     with open(telemetry_path) as f:
         telemetry: list[dict[str, Any]] = json.loads(f.read())
     logger.info(f"Telemetry loaded from {telemetry_path}")
