--- conflicted
+++ resolved
@@ -1,9 +1,6 @@
-<<<<<<< HEAD
 from collections.abc import Sequence
 from typing import TypedDict
 
-=======
->>>>>>> d9b7d5bc
 import evaluate
 
 from any_agent.evaluation.evaluators.schemas import EvaluationResult
@@ -27,13 +24,9 @@
         self.metric = evaluate.load("squad")
 
     def evaluate(
-<<<<<<< HEAD
         self,
         hypothesis_answer: str,
         ground_truth_answer: Sequence[GroundTruthAnswer],
-=======
-        self, hypothesis_answer: str, ground_truth_answer: list
->>>>>>> d9b7d5bc
     ) -> list[EvaluationResult]:
         """Directly compare answers using simple matching"""
         # format the answers so that they're dicts with 'id' and 'prediction' keys for hypo
@@ -55,13 +48,8 @@
         )
 
         match = EvaluationResult(
-<<<<<<< HEAD
-            passed=True if int(result["exact_match"]) == 1 else False,
-            reason=f"Partial Match (F1) score is {round(result.get('f1', 0), 2)}",
-=======
             passed=int(result["exact_match"]) == 1,
             reason=f"Partial Match (F1) score is {round(result['f1'], 2)}",
->>>>>>> d9b7d5bc
             criteria="Is the answer a direct match?",
             points=1,
         )
