--- conflicted
+++ resolved
@@ -1,14 +1,9 @@
-<<<<<<< HEAD
-from .config_mcp import MCPServingConfig
-from .server_handle import ServerHandle
-from .server_mcp import (
-=======
 from .mcp.config_mcp import MCPServingConfig
 from .mcp.server_mcp import (
->>>>>>> 1cf56a26
     serve_mcp,
     serve_mcp_async,
 )
+from .server_handle import ServerHandle
 
 __all__ = [
     "MCPServingConfig",
