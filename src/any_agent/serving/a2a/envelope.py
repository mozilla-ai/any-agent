from __future__ import annotations

from collections.abc import Mapping
from typing import TYPE_CHECKING, Any, Generic, Literal, TypeVar

from a2a.types import TaskState  # noqa: TC002
from pydantic import BaseModel, ConfigDict

if TYPE_CHECKING:
    from any_agent import AnyAgent


class _DefaultBody(BaseModel):
    """Default payload when the user does not supply one."""

    result: str

    model_config = ConfigDict(extra="forbid")


# Define a TypeVar for the body type
BodyType = TypeVar("BodyType", bound=BaseModel)


class A2AEnvelope(BaseModel, Generic[BodyType]):
    """A2A envelope that wraps response data with task status."""

    task_status: Literal[  # type: ignore[valid-type]
        TaskState.input_required, TaskState.completed, TaskState.failed
    ]
<<<<<<< HEAD
=======
    """Restricted to the states that are leveraged by our implementation of the A2A protocol.
    When we support streaming, the rest of the states can be added and supported."""

>>>>>>> 62b7c907
    data: BodyType

    model_config = ConfigDict(extra="forbid")


def _is_a2a_envelope(typ: type[BaseModel] | None) -> bool:
    if typ is None:
        return False
    fields: Any = getattr(typ, "model_fields", None)

    # We only care about a mapping with the required keys.
    if not isinstance(fields, Mapping):
        return False

    return "task_status" in fields and "data" in fields


def _create_a2a_envelope(body_type: type[BaseModel]) -> type[A2AEnvelope[Any]]:
    """Return a *new* Pydantic model that wraps *body_type* with TaskState + data."""
    # Ensure body forbids extra keys (OpenAI response_format requirement)
    if hasattr(body_type, "model_config"):
        body_type.model_config["extra"] = "forbid"
    else:
        body_type.model_config = ConfigDict(extra="forbid")

    class EnvelopeInstance(A2AEnvelope[body_type]):  # type: ignore[valid-type]
        pass

    EnvelopeInstance.__name__ = f"{body_type.__name__}Return"
    EnvelopeInstance.__qualname__ = f"{body_type.__qualname__}Return"
    return EnvelopeInstance


def prepare_agent_for_a2a(agent: AnyAgent) -> AnyAgent:
    """Return an agent whose ``config.output_type`` is A2A-ready.

    If *agent* is already envelope-compatible we hand it back untouched.
    Otherwise we clone its config, wrap the output type, and spin up a
    *new* agent instance via `AnyAgent.create` so that framework-specific
    initialisation sees the correct schema right from the start.

    This function preserves MCP servers from the original agent to avoid
    connection timeouts.
    """
    if _is_a2a_envelope(agent.config.output_type):
        return agent

    body_type = agent.config.output_type or _DefaultBody
    new_output_type = _create_a2a_envelope(body_type)

    new_config = agent.config.model_copy(deep=True)
    new_config.output_type = new_output_type

    # Create the new agent with the wrapped config, preserving MCP servers and tools
    return agent._recreate_with_config(new_config)


async def prepare_agent_for_a2a_async(agent: AnyAgent) -> AnyAgent:
    """Async counterpart of :pyfunc:`prepare_agent_for_a2a`.

    This function preserves MCP servers from the original agent to avoid
    connection timeouts.
    """
    if _is_a2a_envelope(agent.config.output_type):
        return agent

    body_type = agent.config.output_type or _DefaultBody
    new_output_type = _create_a2a_envelope(body_type)

    new_config = agent.config.model_copy(deep=True)
    new_config.output_type = new_output_type

    # Create the new agent with the wrapped config, preserving MCP servers and tools
    return await agent._recreate_with_config_async(new_config)<|MERGE_RESOLUTION|>--- conflicted
+++ resolved
@@ -28,12 +28,9 @@
     task_status: Literal[  # type: ignore[valid-type]
         TaskState.input_required, TaskState.completed, TaskState.failed
     ]
-<<<<<<< HEAD
-=======
     """Restricted to the states that are leveraged by our implementation of the A2A protocol.
     When we support streaming, the rest of the states can be added and supported."""
 
->>>>>>> 62b7c907
     data: BodyType
 
     model_config = ConfigDict(extra="forbid")
