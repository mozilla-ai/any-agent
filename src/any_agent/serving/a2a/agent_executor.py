--- conflicted
+++ resolved
@@ -69,15 +69,9 @@
         task = context.current_task
 
         # We will assume context.message will not be None
-<<<<<<< HEAD
-        context_id = context.message.contextId  # type: ignore[union-attr]
-        if not self.context_manager.get_context(context_id):  # ignore: type[arg-type]
-            self.context_manager.add_context(context_id)  # ignore: type[arg-type]
-=======
         context_id = context.message.context_id  # type: ignore[union-attr]
         if not self.context_manager.get_context(context_id):  # type: ignore[arg-type]
             self.context_manager.add_context(context_id)  # type: ignore[arg-type]
->>>>>>> 4e167f8f
 
         # Extract or create task ID
         if not task:
