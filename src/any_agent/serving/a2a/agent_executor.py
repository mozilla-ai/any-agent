import sys

PYTHONEGT312 = sys.version_info >= (3, 12)

from typing import TYPE_CHECKING

if PYTHONEGT312:
    from typing import override
else:
    # Fix for Python 3.11
    # We will define a "noop" decorator that
    # returns the same function
    # Trying to modify decorators in place depending
    # on the python version is much more cumbersome
    from collections.abc import Callable
    from typing import Any, TypeVar

    # For any function that takes some params
    # and returns whatever (upper bound)....
    F = TypeVar("F", bound=Callable[..., Any])

    # ...we ensure that the decorator returns a function
    # with the same type constraints (basically,
    # because it's the same function), and that
    # the decorator doesn't require any extra info
    def override(func: F, /) -> F:  # noqa: D103
        return func


from a2a.server.agent_execution import AgentExecutor, RequestContext
from a2a.server.events import EventQueue
from a2a.server.tasks import TaskUpdater
from a2a.types import Part, TextPart
from a2a.utils import (
    new_agent_parts_message,
    new_task,
)
from pydantic import BaseModel

from any_agent.logging import logger
from any_agent.serving.a2a.context_manager import ContextManager
from any_agent.serving.a2a.envelope import A2AEnvelope

if TYPE_CHECKING:
    from any_agent import AnyAgent


class AnyAgentExecutor(AgentExecutor):  # type: ignore[misc]
    """AnyAgentExecutor Implementation with task management for multi-turn conversations."""

    def __init__(self, agent: "AnyAgent", context_manager: ContextManager):
        """Initialize the AnyAgentExecutor.

        Args:
            agent: The agent to execute
            context_manager: context manager to use for context management

        """
        self.agent = agent
        self.context_manager = context_manager

    @override
    async def execute(  # type: ignore[misc]
        self,
        context: RequestContext,
        event_queue: EventQueue,
    ) -> None:
        query = context.get_user_input()
        task = context.current_task

        context_id = context.message.contextId
        if not self.context_manager.get_context(context_id):
            self.context_manager.add_context(context_id)

        # Extract or create task ID
        if not task:
            task = new_task(context.message)
            await event_queue.enqueue_event(task)
        else:
<<<<<<< HEAD
            logger.info("Task already exists: %s", task.model_dump_json(indent=2))
        updater = TaskUpdater(event_queue, task.id, task.contextId)
        formatted_query = self.task_manager.format_query_with_history(task.id, query)
=======
            logger.debug("Task already exists: %s", task.model_dump_json(indent=2))

        formatted_query = self.context_manager.format_query_with_history(
            context_id, query
        )
>>>>>>> 3ea26683

        # This agent always produces Task objects.
        agent_trace = await self.agent.run_async(formatted_query)

        # Update task with new trace, passing the original query (not formatted)
        self.context_manager.update_context_trace(context_id, agent_trace, query)

        # Validate & interpret the envelope produced by the agent
        final_output = agent_trace.final_output

        if not isinstance(final_output, BaseModel):
            msg = f"Expected BaseModel, got {type(final_output)}, {final_output}"
            raise TypeError(msg)

        # Runtime attributes guaranteed by the dynamically created model.
        if not isinstance(final_output, A2AEnvelope):
            msg = "Final output must be an A2AEnvelope"
            raise TypeError(msg)

        task_status = final_output.task_status
        data_field = final_output.data

        # Convert payload to text we can stream to user
        if isinstance(data_field, BaseModel):
            result_text = data_field.model_dump_json()
        else:
            result_text = str(data_field)

        # Right now all task states will mark the state as final, because the server does not support streaming.
        # As we expand logic for streaming we may not need to always mark the state as final.
        await updater.update_status(
            task_status,
            message=new_agent_parts_message(
                [Part(root=TextPart(text=result_text))],
                task.contextId,
                task.id,
            ),
            final=True,
        )

    @override
    async def cancel(self, context: RequestContext, event_queue: EventQueue) -> None:  # type: ignore[misc]
        msg = "cancel not supported"
        raise ValueError(msg)<|MERGE_RESOLUTION|>--- conflicted
+++ resolved
@@ -77,17 +77,12 @@
             task = new_task(context.message)
             await event_queue.enqueue_event(task)
         else:
-<<<<<<< HEAD
             logger.info("Task already exists: %s", task.model_dump_json(indent=2))
         updater = TaskUpdater(event_queue, task.id, task.contextId)
-        formatted_query = self.task_manager.format_query_with_history(task.id, query)
-=======
-            logger.debug("Task already exists: %s", task.model_dump_json(indent=2))
 
         formatted_query = self.context_manager.format_query_with_history(
             context_id, query
         )
->>>>>>> 3ea26683
 
         # This agent always produces Task objects.
         agent_trace = await self.agent.run_async(formatted_query)
