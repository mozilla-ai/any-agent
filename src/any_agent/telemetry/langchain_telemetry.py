import json
<<<<<<< HEAD
from collections.abc import Mapping, Sequence
=======
>>>>>>> d9b7d5bc
from typing import Any

from langchain_core.messages import BaseMessage

from any_agent import AgentFramework
from any_agent.logging import logger
from any_agent.telemetry import TelemetryProcessor


class LangchainTelemetryProcessor(TelemetryProcessor):
    """Processor for Langchain agent telemetry data."""

    def _get_agent_framework(self) -> AgentFramework:
        return AgentFramework.LANGCHAIN

<<<<<<< HEAD
    def extract_hypothesis_answer(self, trace: Sequence[Mapping[str, Any]]) -> str:
=======
    def extract_hypothesis_answer(self, trace: list[dict[str, Any]]) -> str:
>>>>>>> d9b7d5bc
        for span in reversed(trace):
            if span["attributes"]["openinference.span.kind"] == "AGENT":
                content = span["attributes"]["output.value"]
                # Extract content from serialized langchain message
                message = json.loads(content)["messages"][0]
                message = self.parse_generic_key_value_string(message)
                base_message = BaseMessage(content=message["content"], type="AGENT")
                # Use the interpreted string for printing
                final_text = base_message.text()
                # Either decode escape sequences if they're present
                try:
                    final_text = final_text.encode().decode("unicode_escape")
                except UnicodeDecodeError:
                    # If that fails, the escape sequences might already be interpreted
                    pass
                return final_text

        msg = "No agent final answer found in trace"
        raise ValueError(msg)

<<<<<<< HEAD
    def _extract_llm_interaction(self, span: Mapping[str, Any]) -> dict[str, Any]:
=======
    def _extract_llm_interaction(self, span: dict[str, Any]) -> dict[str, Any]:
>>>>>>> d9b7d5bc
        """Extract LLM interaction details from a span."""
        attributes = span.get("attributes", {})
        span_info = {
            "model": attributes.get("llm.model_name", "Unknown model"),
            "type": "reasoning",
        }

        if "llm.input_messages.0.message.content" in attributes:
            span_info["input"] = attributes["llm.input_messages.0.message.content"]

        if "llm.output_messages.0.message.content" in attributes:
            span_info["output"] = attributes["llm.output_messages.0.message.content"]

        return span_info

<<<<<<< HEAD
    def _extract_tool_interaction(self, span: Mapping[str, Any]) -> dict[str, Any]:
=======
    def _extract_tool_interaction(self, span: dict[str, Any]) -> dict[str, Any]:
>>>>>>> d9b7d5bc
        """Extract tool interaction details from a span."""
        attributes = span.get("attributes", {})
        tool_info = {
            "tool_name": attributes.get("tool.name", span.get("name", "Unknown tool")),
            "status": "success"
            if span.get("status", {}).get("status_code") == "OK"
            else "error",
            "error": span.get("status", {}).get("description", None),
        }

        if "input.value" in attributes:
            try:
                input_value = json.loads(attributes["input.value"])
                tool_info["input"] = input_value
            except Exception:
                tool_info["input"] = attributes["input.value"]

        if "output.value" in attributes:
            try:
                output_value = json.loads(attributes["output.value"])
                if "output" in output_value:
                    parsed_output = self.parse_generic_key_value_string(
                        output_value["output"],
                    )
                    tool_info["output"] = parsed_output.get("content", parsed_output)
                else:
                    tool_info["output"] = output_value
            except Exception:
                tool_info["output"] = attributes["output.value"]

        return tool_info

<<<<<<< HEAD
    def _extract_chain_interaction(self, span: Mapping[str, Any]) -> dict[str, Any]:
=======
    def _extract_chain_interaction(self, span: dict[str, Any]) -> dict[str, Any]:
>>>>>>> d9b7d5bc
        """Extract chain interaction details from a span."""
        attributes = span.get("attributes", {})
        chain_info = {
            "type": "chain",
            "name": span.get("name", "Unknown chain"),
        }

        # Extract input from the chain
        if "input.value" in attributes:
            try:
                input_data = json.loads(attributes["input.value"])
                if "messages" in input_data and isinstance(
                    input_data["messages"],
                    list,
                ):
                    # Extract message content if available
                    messages = []
                    for msg in input_data["messages"]:
                        if isinstance(msg, list) and len(msg) > 1:
                            # Format: ["role", "content"]
                            messages.append({"role": msg[0], "content": msg[1]})
                    if messages:
                        chain_info["input"] = messages
                    else:
                        chain_info["input"] = input_data
                else:
                    chain_info["input"] = input_data
            except Exception:
                chain_info["input"] = attributes["input.value"]

        # Extract output from the chain
        if "output.value" in attributes:
            try:
                output_data = json.loads(attributes["output.value"])
                if "messages" in output_data:
                    # Try to parse the messages
                    parsed_messages = []
                    for msg in output_data["messages"]:
                        parsed_msg = self.parse_generic_key_value_string(msg)
                        if parsed_msg:
                            parsed_messages.append(parsed_msg)

                    if parsed_messages:
                        chain_info["output"] = parsed_messages
                    else:
                        chain_info["output"] = output_data["messages"]
                else:
                    chain_info["output"] = output_data
            except Exception:
                chain_info["output"] = attributes["output.value"]

        return chain_info

<<<<<<< HEAD
    def _extract_agent_interaction(self, span: Mapping[str, Any]) -> dict[str, Any]:
=======
    def _extract_agent_interaction(self, span: dict[str, Any]) -> dict[str, Any]:
>>>>>>> d9b7d5bc
        """Extract agent interaction details from a span."""
        attributes = span.get("attributes", {})
        agent_info = {
            "type": "agent",
            "name": span.get("name", "Agent"),
        }

        # Extract input from the agent span
        if "input.value" in attributes:
            try:
                input_data = json.loads(attributes["input.value"])
                if "messages" in input_data and isinstance(
                    input_data["messages"],
                    list,
                ):
                    if len(input_data["messages"]) > 0:
                        # For Langchain agents, messages might be serialized as strings
                        message = self.parse_generic_key_value_string(
                            input_data["messages"][0],
                        )
                        if message and "content" in message:
                            agent_info["input"] = message["content"]
                        else:
                            agent_info["input"] = input_data["messages"][0]
                    else:
                        agent_info["input"] = input_data
                else:
                    agent_info["input"] = input_data
            except Exception:
                agent_info["input"] = attributes["input.value"]

        # Extract direct LLM input if available
        if "llm.input_messages.0.message.content" in attributes:
            agent_info["query"] = attributes["llm.input_messages.0.message.content"]

        # Extract output from the agent span
        if "output.value" in attributes:
            try:
                output_data = json.loads(attributes["output.value"])
                if "messages" in output_data and isinstance(
                    output_data["messages"],
                    list,
                ):
                    if len(output_data["messages"]) > 0:
                        # For Langchain agents, messages might be serialized as strings
                        message = self.parse_generic_key_value_string(
                            output_data["messages"][0],
                        )
                        if message and "content" in message:
                            agent_info["output"] = message["content"]
                        else:
                            agent_info["output"] = output_data["messages"][0]
                    else:
                        agent_info["output"] = output_data
                else:
                    agent_info["output"] = output_data
            except Exception:
                agent_info["output"] = attributes["output.value"]

        # Extract metadata if available
        if "metadata" in attributes:
            try:
                metadata = json.loads(attributes["metadata"])
                agent_info["metadata"] = metadata
            except Exception:
                agent_info["metadata"] = attributes["metadata"]

        return agent_info

<<<<<<< HEAD
    def _extract_telemetry_data(
        self,
        telemetry: Sequence[Mapping[str, Any]],
    ) -> list[dict[str, Any]]:
=======
    def _extract_telemetry_data(self, telemetry: list[dict[str, Any]]) -> list[dict]:
>>>>>>> d9b7d5bc
        """Extract LLM calls and tool calls from LangChain telemetry."""
        calls = []

        for span in telemetry:
            calls.append(self.extract_interaction(span)[1])

        return calls

<<<<<<< HEAD
    def extract_interaction(
        self,
        span: Mapping[str, Any],
    ) -> tuple[str, dict[str, Any]]:
=======
    def extract_interaction(self, span: dict[str, Any]) -> tuple[str, dict[str, Any]]:
>>>>>>> d9b7d5bc
        """Extract interaction details from a span."""
        attributes = span.get("attributes", {})
        span_kind = attributes.get("openinference.span.kind", "")

        if span_kind == "LLM":
            return "LLM", self._extract_llm_interaction(span)
        if "tool.name" in attributes or span.get("name", "").endswith("Tool"):
            return "TOOL", self._extract_tool_interaction(span)
        if span_kind == "CHAIN":
            return "CHAIN", self._extract_chain_interaction(span)
        if span_kind == "AGENT":
            return "AGENT", self._extract_agent_interaction(span)
        logger.warning(f"Unknown span kind: {span_kind}. Span: {span}")
        return "UNKNOWN", {}<|MERGE_RESOLUTION|>--- conflicted
+++ resolved
@@ -1,8 +1,5 @@
 import json
-<<<<<<< HEAD
 from collections.abc import Mapping, Sequence
-=======
->>>>>>> d9b7d5bc
 from typing import Any
 
 from langchain_core.messages import BaseMessage
@@ -18,11 +15,7 @@
     def _get_agent_framework(self) -> AgentFramework:
         return AgentFramework.LANGCHAIN
 
-<<<<<<< HEAD
     def extract_hypothesis_answer(self, trace: Sequence[Mapping[str, Any]]) -> str:
-=======
-    def extract_hypothesis_answer(self, trace: list[dict[str, Any]]) -> str:
->>>>>>> d9b7d5bc
         for span in reversed(trace):
             if span["attributes"]["openinference.span.kind"] == "AGENT":
                 content = span["attributes"]["output.value"]
@@ -43,11 +36,7 @@
         msg = "No agent final answer found in trace"
         raise ValueError(msg)
 
-<<<<<<< HEAD
     def _extract_llm_interaction(self, span: Mapping[str, Any]) -> dict[str, Any]:
-=======
-    def _extract_llm_interaction(self, span: dict[str, Any]) -> dict[str, Any]:
->>>>>>> d9b7d5bc
         """Extract LLM interaction details from a span."""
         attributes = span.get("attributes", {})
         span_info = {
@@ -63,11 +52,7 @@
 
         return span_info
 
-<<<<<<< HEAD
     def _extract_tool_interaction(self, span: Mapping[str, Any]) -> dict[str, Any]:
-=======
-    def _extract_tool_interaction(self, span: dict[str, Any]) -> dict[str, Any]:
->>>>>>> d9b7d5bc
         """Extract tool interaction details from a span."""
         attributes = span.get("attributes", {})
         tool_info = {
@@ -100,11 +85,7 @@
 
         return tool_info
 
-<<<<<<< HEAD
     def _extract_chain_interaction(self, span: Mapping[str, Any]) -> dict[str, Any]:
-=======
-    def _extract_chain_interaction(self, span: dict[str, Any]) -> dict[str, Any]:
->>>>>>> d9b7d5bc
         """Extract chain interaction details from a span."""
         attributes = span.get("attributes", {})
         chain_info = {
@@ -158,11 +139,7 @@
 
         return chain_info
 
-<<<<<<< HEAD
     def _extract_agent_interaction(self, span: Mapping[str, Any]) -> dict[str, Any]:
-=======
-    def _extract_agent_interaction(self, span: dict[str, Any]) -> dict[str, Any]:
->>>>>>> d9b7d5bc
         """Extract agent interaction details from a span."""
         attributes = span.get("attributes", {})
         agent_info = {
@@ -232,14 +209,10 @@
 
         return agent_info
 
-<<<<<<< HEAD
     def _extract_telemetry_data(
         self,
         telemetry: Sequence[Mapping[str, Any]],
     ) -> list[dict[str, Any]]:
-=======
-    def _extract_telemetry_data(self, telemetry: list[dict[str, Any]]) -> list[dict]:
->>>>>>> d9b7d5bc
         """Extract LLM calls and tool calls from LangChain telemetry."""
         calls = []
 
@@ -248,14 +221,10 @@
 
         return calls
 
-<<<<<<< HEAD
     def extract_interaction(
         self,
         span: Mapping[str, Any],
     ) -> tuple[str, dict[str, Any]]:
-=======
-    def extract_interaction(self, span: dict[str, Any]) -> tuple[str, dict[str, Any]]:
->>>>>>> d9b7d5bc
         """Extract interaction details from a span."""
         attributes = span.get("attributes", {})
         span_kind = attributes.get("openinference.span.kind", "")
