import json
<<<<<<< HEAD
from any_agent.config import AgentFramework
from langchain_core.messages import BaseMessage
=======
from typing import Any
>>>>>>> d9b7d5bc

from langchain_core.messages import BaseMessage

from any_agent import AgentFramework
from any_agent.logging import logger
from any_agent.telemetry import TelemetryProcessor


class LangchainTelemetryProcessor(TelemetryProcessor):
    """Processor for Langchain agent telemetry data."""

    def _get_agent_framework(self) -> AgentFramework:
        return AgentFramework.LANGCHAIN

    def extract_hypothesis_answer(self, trace: list[dict[str, Any]]) -> str:
        for span in reversed(trace):
            if span["attributes"]["openinference.span.kind"] == "AGENT":
                content = span["attributes"]["output.value"]
                # Extract content from serialized langchain message
                message = json.loads(content)["messages"][0]
                message = self.parse_generic_key_value_string(message)
                base_message = BaseMessage(content=message["content"], type="AGENT")
                # Use the interpreted string for printing
                final_text = base_message.text()
                # Either decode escape sequences if they're present
                try:
                    final_text = final_text.encode().decode("unicode_escape")
                except UnicodeDecodeError:
                    # If that fails, the escape sequences might already be interpreted
                    pass
                return final_text

        msg = "No agent final answer found in trace"
        raise ValueError(msg)

    def _extract_llm_interaction(self, span: dict[str, Any]) -> dict[str, Any]:
        """Extract LLM interaction details from a span."""
        attributes = span.get("attributes", {})
        span_info = {
            "model": attributes.get("llm.model_name", "Unknown model"),
            "type": "reasoning",
        }

        if "llm.input_messages.0.message.content" in attributes:
            span_info["input"] = attributes["llm.input_messages.0.message.content"]

        if "llm.output_messages.0.message.content" in attributes:
            span_info["output"] = attributes["llm.output_messages.0.message.content"]

        return span_info

    def _extract_tool_interaction(self, span: dict[str, Any]) -> dict[str, Any]:
        """Extract tool interaction details from a span."""
        attributes = span.get("attributes", {})
        tool_info = {
            "tool_name": attributes.get("tool.name", span.get("name", "Unknown tool")),
            "status": "success"
            if span.get("status", {}).get("status_code") == "OK"
            else "error",
            "error": span.get("status", {}).get("description", None),
        }

        if "input.value" in attributes:
            try:
                input_value = json.loads(attributes["input.value"])
                tool_info["input"] = input_value
            except json.JSONDecodeError:
                tool_info["input"] = attributes["input.value"]

        if "output.value" in attributes:
            try:
                output_value = json.loads(attributes["output.value"])
                if "output" in output_value:
                    parsed_output = self.parse_generic_key_value_string(
                        output_value["output"]
                    )
                    tool_info["output"] = parsed_output.get("content", parsed_output)
                else:
                    tool_info["output"] = output_value
            except json.JSONDecodeError:
                tool_info["output"] = attributes["output.value"]

        return tool_info

    def _extract_chain_interaction(self, span: dict[str, Any]) -> dict[str, Any]:
        """Extract chain interaction details from a span."""
        attributes = span.get("attributes", {})
        chain_info = {
            "type": "chain",
            "name": span.get("name", "Unknown chain"),
        }

        # Extract input from the chain
        if "input.value" in attributes:
            try:
                input_data = json.loads(attributes["input.value"])
                if "messages" in input_data and isinstance(
                    input_data["messages"], list
                ):
                    # Extract message content if available
                    messages = []
                    for msg in input_data["messages"]:
                        if isinstance(msg, list) and len(msg) > 1:
                            # Format: ["role", "content"]
                            messages.append({"role": msg[0], "content": msg[1]})
                    if messages:
                        chain_info["input"] = messages
                    else:
                        chain_info["input"] = input_data
                else:
                    chain_info["input"] = input_data
            except json.JSONDecodeError:
                chain_info["input"] = attributes["input.value"]

        # Extract output from the chain
        if "output.value" in attributes:
            try:
                output_data = json.loads(attributes["output.value"])
                if "messages" in output_data:
                    # Try to parse the messages
                    parsed_messages = []
                    for msg in output_data["messages"]:
                        parsed_msg = self.parse_generic_key_value_string(msg)
                        if parsed_msg:
                            parsed_messages.append(parsed_msg)

                    if parsed_messages:
                        chain_info["output"] = parsed_messages
                    else:
                        chain_info["output"] = output_data["messages"]
                else:
                    chain_info["output"] = output_data
            except json.JSONDecodeError:
                chain_info["output"] = attributes["output.value"]

        return chain_info

    def _extract_agent_interaction(self, span: dict[str, Any]) -> dict[str, Any]:
        """Extract agent interaction details from a span."""
        attributes = span.get("attributes", {})
        agent_info = {
            "type": "agent",
            "name": span.get("name", "Agent"),
        }

        # Extract input from the agent span
        if "input.value" in attributes:
            try:
                input_data = json.loads(attributes["input.value"])
                if "messages" in input_data and isinstance(
                    input_data["messages"], list
                ):
                    if len(input_data["messages"]) > 0:
                        # For Langchain agents, messages might be serialized as strings
                        message = self.parse_generic_key_value_string(
                            input_data["messages"][0]
                        )
                        if message and "content" in message:
                            agent_info["input"] = message["content"]
                        else:
                            agent_info["input"] = input_data["messages"][0]
                    else:
                        agent_info["input"] = input_data
                else:
                    agent_info["input"] = input_data
            except json.JSONDecodeError:
                agent_info["input"] = attributes["input.value"]

        # Extract direct LLM input if available
        if "llm.input_messages.0.message.content" in attributes:
            agent_info["query"] = attributes["llm.input_messages.0.message.content"]

        # Extract output from the agent span
        if "output.value" in attributes:
            try:
                output_data = json.loads(attributes["output.value"])
                if "messages" in output_data and isinstance(
                    output_data["messages"], list
                ):
                    if len(output_data["messages"]) > 0:
                        # For Langchain agents, messages might be serialized as strings
                        message = self.parse_generic_key_value_string(
                            output_data["messages"][0]
                        )
                        if message and "content" in message:
                            agent_info["output"] = message["content"]
                        else:
                            agent_info["output"] = output_data["messages"][0]
                    else:
                        agent_info["output"] = output_data
                else:
                    agent_info["output"] = output_data
            except json.JSONDecodeError:
                agent_info["output"] = attributes["output.value"]

        # Extract metadata if available
        if "metadata" in attributes:
            try:
                metadata = json.loads(attributes["metadata"])
                agent_info["metadata"] = metadata
            except json.JSONDecodeError:
                agent_info["metadata"] = attributes["metadata"]

        return agent_info

    def _extract_telemetry_data(self, telemetry: list[dict[str, Any]]) -> list[dict]:
        """Extract LLM calls and tool calls from LangChain telemetry."""
        calls = []

        for span in telemetry:
            calls.append(self.extract_interaction(span)[1])

        return calls

    def extract_interaction(self, span: dict[str, Any]) -> tuple[str, dict[str, Any]]:
        """Extract interaction details from a span."""
        attributes = span.get("attributes", {})
        span_kind = attributes.get("openinference.span.kind", "")

        if span_kind == "LLM":
            return "LLM", self._extract_llm_interaction(span)
        if "tool.name" in attributes or span.get("name", "").endswith("Tool"):
            return "TOOL", self._extract_tool_interaction(span)
        if span_kind == "CHAIN":
            return "CHAIN", self._extract_chain_interaction(span)
        if span_kind == "AGENT":
            return "AGENT", self._extract_agent_interaction(span)
        logger.warning(f"Unknown span kind: {span_kind}. Span: {span}")
        return "UNKNOWN", {}<|MERGE_RESOLUTION|>--- conflicted
+++ resolved
@@ -1,10 +1,6 @@
 import json
-<<<<<<< HEAD
 from any_agent.config import AgentFramework
-from langchain_core.messages import BaseMessage
-=======
 from typing import Any
->>>>>>> d9b7d5bc
 
 from langchain_core.messages import BaseMessage
 
