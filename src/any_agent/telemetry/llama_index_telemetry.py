--- conflicted
+++ resolved
@@ -112,39 +112,4 @@
         if "service.name" in span.get("resource", {}).get("attributes", {}):
             span_info["service"] = span["resource"]["attributes"]["service.name"]
 
-<<<<<<< HEAD
-        return span_info
-=======
-        return span_info
-
-    def _extract_telemetry_data(
-        self,
-        telemetry: Sequence[Mapping[str, Any]],
-    ) -> list[dict[str, Any]]:
-        """Extract LLM calls and tool calls from LlamaIndex telemetry."""
-        calls = list[dict[str, Any]]()
-
-        for span in telemetry:
-            calls.append(self.extract_interaction(span)[1])
-
-        return calls
-
-    def extract_interaction(
-        self,
-        span: Mapping[str, Any],
-    ) -> tuple[str, dict[str, Any]]:
-        """Extract interaction details from a span."""
-        attributes = span.get("attributes", {})
-        span_kind = attributes.get("openinference.span.kind", "")
-
-        if span_kind == "LLM":
-            return "LLM", self._extract_llm_interaction(span)
-        if span_kind == "TOOL":
-            return "TOOL", self._extract_tool_interaction(span)
-        if span_kind == "AGENT":
-            return "AGENT", self._extract_agent_interaction(span)
-        if span_kind == "CHAIN":
-            return "CHAIN", self._extract_chain_interaction(span)
-        msg = f"Unknown span kind: {span_kind}. Expected 'LLM', 'TOOL', 'AGENT', or 'CHAIN'."
-        raise ValueError(msg)
->>>>>>> f283aba8
+        return span_info