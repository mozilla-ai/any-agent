--- conflicted
+++ resolved
@@ -1,10 +1,5 @@
-<<<<<<< HEAD
 from .config import AgentConfig, AgentFramework
-from .frameworks.any_agent import AnyAgent
-=======
-from .config import AgentConfig, AgentFramework, TracingConfig
 from .frameworks.any_agent import AgentRunError, AnyAgent
->>>>>>> ab740e67
 from .tracing.agent_trace import AgentTrace
 
 __all__ = [
