--- conflicted
+++ resolved
@@ -23,16 +23,6 @@
       - name: Check out the repository
         uses: actions/checkout@v4
 
-<<<<<<< HEAD
-      - name: Detect docs-only changes
-        id: docs_only
-        run: |
-          if git diff --name-only ${{ github.event.before }} ${{ github.sha }} | grep -v '^docs/' | grep -q .; then
-            echo "docs_only=false" >> $GITHUB_OUTPUT
-          else
-            echo "docs_only=true" >> $GITHUB_OUTPUT
-          fi
-
   docs:
     needs: setup
     runs-on: ubuntu-latest
@@ -41,19 +31,6 @@
         uses: actions/checkout@v4
       - name: Setup Python and Dependencies
         uses: ./.github/actions/setup-python
-=======
-      - name: Install the latest version of uv and set the python version to 3.11
-        uses: astral-sh/setup-uv@v6
-        with:
-          python-version: 3.13
-          activate-environment: true
-
-      - name: Install
-        run: |
-          uv sync --group tests --extra all
-          uv pip install 'git+https://github.com/google/A2A#subdirectory=samples/python'
-
->>>>>>> 7c1f9fe9
       - name: Run Documentation tests
         run: pytest -v tests/docs
 
@@ -94,11 +71,4 @@
       - name: Setup Python and Dependencies
         uses: ./.github/actions/setup-python
       - name: Run Integration tests (parallel with xdist)
-<<<<<<< HEAD
-=======
-        if: github.event_name == 'push' && github.ref == 'refs/heads/main' || github.event_name == 'workflow_dispatch'
-        env:
-          ANY_AGENT_INTEGRATION_TESTS: TRUE
-          OPENAI_API_KEY: ${{ secrets.OPENAI_API_KEY }}
->>>>>>> 7c1f9fe9
         run: pytest -v tests/integration -d --tx '4*popen//python=python'