--- conflicted
+++ resolved
@@ -56,14 +56,9 @@
   "smolagents[mcp]>=1.17.0",
 ]
 
-<<<<<<< HEAD
-serve = [
+a2a = [
   "a2a-sdk>=0.2.5",
-=======
-a2a = [
-  "a2a-sdk",
   "httpx",
->>>>>>> 9b4653d5
 ]
 
 all = [
