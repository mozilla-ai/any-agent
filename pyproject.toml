[build-system]
requires = ["setuptools>=48", "setuptools_scm[toml]>=6.3.1"]
build-backend = "setuptools.build_meta"

[project]
name = "any-agent"
readme = "README.md"
license = {text = "Apache-2.0"}
requires-python = ">=3.11"
dynamic = ["version"]
dependencies = [
  "duckduckgo_search",
  "fire",
  "markdownify",
  "opentelemetry-exporter-otlp",
  "opentelemetry-sdk",
  "pydantic",
  "requests",
  "rich",
  "evaluate",
]

[project.optional-dependencies]
google = [
  "google-adk"
]

langchain = [
  "langchain",
  "langchain-litellm",
  "langchain-mcp-adapters>=0.0.3",
  "langgraph",
  "langgraph-swarm",
  "openinference-instrumentation-langchain"
]

llama_index = [
  "llama-index",
  "llama-index-llms-litellm",
  "llama-index-tools-mcp",
  "platformdirs>=4.3.7",
  "openinference-instrumentation-llama-index"
]

smolagents = [
  "smolagents[litellm,mcp]>=1.10.0",
  "openinference-instrumentation-smolagents"
]

openai = [
  "openai-agents>=0.0.7",
  "openinference-instrumentation-openai-agents>=0.1.5"
]

agno = [
  "agno",
  "litellm"
]

mcp = [
  "mcp>=1.5.0"
]

all = [
  "any-agent[google,langchain,llama_index,smolagents,openai,agno,mcp]"
]

docs = [
  "mkdocs",
  "mkdocs-material",
  "mkdocstrings-python",
  "mkdocs-include-markdown-plugin>=7.1.5",
]

tests = [
  "pytest>=8,<9",
  "pytest-sugar>=0.9.6",
  "debugpy>=1.8.13",
  "mktestdocs>=0.2.4",
]

dev = [
  "any-agent[docs,tests]",
  "pre-commit",
]

[project.urls]
Documentation = "https://mozilla-ai.github.io/any-agent/"
Issues = "https://github.com/mozilla-ai/any-agent/issues"
Source = "https://github.com/mozilla-ai/any-agent"

[tool.setuptools.packages.find]
exclude = ["tests", "tests.*"]
where = ["src"]
namespaces = false

[tool.setuptools_scm]


[tool.pylint.messages_control]
disable = [
    "import-outside-toplevel",
]

<<<<<<< HEAD
[tool.mypy]
strict = true
disallow_untyped_calls = true
disallow_untyped_defs = true
=======
[tool.ruff.lint]
ignore = [
  "D",
  "FBT",
  "COM",
  "ANN",
  "ARG",
  "S101",
  "E501",
  "INP001",
  "PERF",
  "PLR",
  "SIM",
  "PTH",
  "DTZ005",
  "BLE001",
  "TRY004",
  "S113",
  "PLW2901",
  "C901",
  "ERA001",
  "SLF001",
  "PD901",
  "PLR0912",
  "PLR0913",
  "N999",
  "B024",
]
extend-select = ["ALL"]
>>>>>>> d9b7d5bc
<|MERGE_RESOLUTION|>--- conflicted
+++ resolved
@@ -102,12 +102,6 @@
     "import-outside-toplevel",
 ]
 
-<<<<<<< HEAD
-[tool.mypy]
-strict = true
-disallow_untyped_calls = true
-disallow_untyped_defs = true
-=======
 [tool.ruff.lint]
 ignore = [
   "D",
@@ -137,4 +131,8 @@
   "B024",
 ]
 extend-select = ["ALL"]
->>>>>>> d9b7d5bc
+
+[tool.mypy]
+strict = true
+disallow_untyped_calls = true
+disallow_untyped_defs = true