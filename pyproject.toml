[build-system]
requires = ["setuptools>=48", "setuptools_scm[toml]>=6.3.1"]
build-backend = "setuptools.build_meta"

[project]
name = "any-agent"
readme = "README.md"
license = {text = "Apache-2.0"}
requires-python = ">=3.11"
dynamic = ["version"]
dependencies = [
  "any-llm-sdk>=0.20.2,<1",
  "litellm>=1.75.8",
  "mcp>=1.5.0",
  "opentelemetry-sdk",
  "pydantic",
  "requests",
  "rich",
  "tavily-python",
]

[project.optional-dependencies]
agno = [
  "agno>=1.7.0,<2",
]

google = [
  "google-adk>=1.14.0"
]

langchain = [
  "langchain",
  "langchain-mcp-adapters>=0.0.3",
  "langgraph",
]

llama_index = [
  "llama-index>=0.12.52, <1",
  "llama-index-llms-litellm",
  "llama-index-tools-mcp>=0.2.5",
  "platformdirs>=4.3.7",
]

openai = [
  "openai-agents>=0.2.6, <1",
]

smolagents = [
  "smolagents[mcp]>=1.20.0",
]

a2a = [
  "a2a-sdk>=0.3.0",
  "httpx",
]

<<<<<<< HEAD
composio = [
  "composio>=0.8.9,<1"
=======
deepagents = [
  "deepagents @ git+https://github.com/therealtimex/deepagents.git@realtimex"
]

all = [
  "any-agent[agno,google,langchain,llama_index,openai,smolagents]",
>>>>>>> 57497dc1
]

all = [
  "any-agent[agno,google,langchain,llama_index,openai,smolagents]",
]

[project.urls]
Documentation = "https://mozilla-ai.github.io/any-agent/"
Issues = "https://github.com/mozilla-ai/any-agent/issues"
Source = "https://github.com/mozilla-ai/any-agent"

[project.scripts]
any-agent-evaluate = "any_agent.evaluation.cli:main"

[tool.setuptools.package-data]
"*" = ["py.typed"]

[tool.setuptools.packages.find]
exclude = ["tests", "tests.*"]
where = ["src"]
namespaces = false

[tool.setuptools_scm]


[tool.pylint.messages_control]
disable = [
    "import-outside-toplevel",
]

[tool.ruff.lint]
ignore = [
  "TD",
  "FIX",
  "D100",  # We don't use module docstrings
  "D104",  # We don't use package docstrings
  "D203",  # <- disable to resolve conflict with D211
  "D213",  # <- disable to resolve conflict with D212
  "FBT",
  "COM",
  "ANN",
  "ARG",
  "S101",
  "E501",
  "INP001",
  "PERF",
  "PLR",
  "SIM",
  "PTH",
  "DTZ005",
  "BLE001",
  "TRY004",
  "S113",
  "PLW2901",
  "C901",
  "ERA001",
  "SLF001",
  "PLC0415", # We use lazy imports in several places
  "PLR0912",
  "PLR0913",
  "N999",
  "B024",
]
extend-select = ["ALL"]

[tool.ruff.lint.per-file-ignores]
"src/any_agent/config.py" = ["D101", "D102"]
"src/any_agent/evaluation/*" = ["D101", "D103", "D107"]  # TODO: Revisit when working on evaluation
"src/any_agent/callbacks/*" = ["D102"]
"docs/cookbook/*" = ["D"]
"src/any_agent/evaluation/evaluators/*" = ["D103", "D107"]
"src/any_agent/frameworks/*" = ["D107", "D102"]
"src/any_agent/serving/a2a/agent_executor.py" = ["E402", "D102"]  # Due to Python 3.11 compatibility
"src/any_agent/tools/mcp/*" = ["D101"]
"src/any_agent/tools/a2a.py" = ["UP045"]  # Use `X | Y` for type unions - disabled for Google ADK compatibility
"tests/**" = ["D", "F401", "I001"]
"*.ipynb" = ["T201"]
"scripts/**" = ["D", "T201"]

[tool.mypy]
strict = true
disallow_untyped_calls = true
disallow_untyped_defs = true
follow_untyped_imports = true

[[tool.mypy.overrides]]
module = "tests.*"
disallow_untyped_decorators = false # mypy gets confused by pytest decorators

[[tool.mypy.overrides]]
module = ["pytest", "mktestdocs", "pytest_lazy_fixtures", "syrupy.assertion"]
ignore_missing_imports = true # pytest related modules are not found

[tool.pytest.ini_options]
asyncio_mode = "auto"
asyncio_default_fixture_loop_scope = "session"
timeout = 180

[tool.coverage.run]
branch = true
omit = [
  "src/any_agent/vendor/*",
  "tests/"
]

[dependency-groups]
dev = [
  { include-group = "docs" },
  { include-group = "lint" },
  { include-group = "tests" },
]

docs = [
  "mkdocs",
  "mkdocs-material",
  "mkdocstrings-python",
  "mkdocs-include-markdown-plugin>=7.1.5",
  "mkdocs-jupyter>=0.25.1",
]

lint = [
  "pre-commit==4.3.0",
  "pre-commit-uv==4.1.5",
]

tests = [
  "pytest>=8,<9",
  "pytest-cov>=6.2.1,<7",
  "pytest-sugar>=0.9.6",
  "pytest-asyncio>=0.26.0",
  "pytest-lazy-fixtures>=1.1.2",
  "pytest-timeout>=2.4.0",
  "pytest-xdist>=3.6.1",
  "debugpy>=1.8.13",
  "mktestdocs>=0.2.4",
  "syrupy>=4.9.1",
  "any-llm-sdk[anthropic,gemini,huggingface,mistral,xai]>=0.20.2,<1",
]

# For completeness, but 'uv sync --group dev' currently installs the others too.
all = [
  { include-group = "dev" },
  { include-group = "docs" },
  { include-group = "lint" },
  { include-group = "tests" },
]<|MERGE_RESOLUTION|>--- conflicted
+++ resolved
@@ -54,17 +54,16 @@
   "httpx",
 ]
 
-<<<<<<< HEAD
 composio = [
   "composio>=0.8.9,<1"
-=======
+]
+
 deepagents = [
   "deepagents @ git+https://github.com/therealtimex/deepagents.git@realtimex"
 ]
 
 all = [
   "any-agent[agno,google,langchain,llama_index,openai,smolagents]",
->>>>>>> 57497dc1
 ]
 
 all = [
